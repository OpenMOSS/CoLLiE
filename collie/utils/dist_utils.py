--- conflicted
+++ resolved
@@ -174,13 +174,7 @@
             assert isinstance(logits, list), type(logits)
             logits = torch.cat(logits, dim=0)
         src_rank = self.grid.stage_to_global(self.num_stages - 1)
-<<<<<<< HEAD
-        dtype, _ = self.get_data_types()
-        print(f"{env.rank}", dtype)
-        logits = broadcast_tensor(logits, dtype=dtype, src=src_rank,
-=======
         logits = broadcast_tensor(logits, src=src_rank,
->>>>>>> 00a732b6
                                   group=env.pp_group)
         return logits
     
@@ -265,24 +259,12 @@
     ]
     if dtype is None:
         if src == env.rank:
-<<<<<<< HEAD
-            if tensor.dtype not in dtype_list:
-                dtype_id = 3
-            else:
-                dtype_id = dtype_list.index(tensor.dtype)
-            dtype_tensor = torch.tensor(dtype_id, dtype=torch.int).cuda()
-        else:
-            dtype_tensor = torch.tensor(3, dtype=torch.int).cuda()
-        dist.broadcast(dtype_tensor, src, group)
-        dtype = dtype_list[dtype_tensor.item]
-=======
             dtype_idx = DTYPE_ENUM.index(tensor.dtype)
             dtype_idx_tensor = torch.tensor(dtype_idx, dtype=torch.int).cuda()
         else:
             dtype_idx_tensor = torch.tensor(0, dtype=torch.int).cuda()
         dist.broadcast(dtype_idx_tensor, src, group)
         dtype = DTYPE_ENUM[dtype_idx_tensor.item()]
->>>>>>> 00a732b6
     if src != env.rank:
         tensor = torch.zeros(shape, dtype=dtype).cuda().to(dtype)
     if os.environ.get("RANK") == "0":
