import torch
from torch import nn
import torch.distributed as dist
from deepspeed.runtime.pipe.engine import PipelineEngine, _tensor_bytes
from deepspeed.runtime.pipe import schedule, p2p
from deepspeed.runtime.utils import PartitionedTensor
from deepspeed.runtime.activation_checkpointing import checkpointing as ds_checkpointing
from deepspeed.utils import logger

from .utils import _split_batch, auto_param_call
from .dist_utils import broadcast_tensor, env

class ColliePipelineEngine(PipelineEngine):
    def __init__(self, *args, **kwargs):
        super(ColliePipelineEngine, self).__init__(*args, **kwargs)
        self.buffer_shape = None
        self.inputs_extra = {}
        self.outputs_extra = {}

    def reset_buffer_shape(self, batch):
        if self.buffer_shape is None:
            self.buffer_shape = {}
            for key, value in batch.items():
                self.buffer_shape[key] = value.shape
        else:
            flag = False
            if batch.keys() != self.buffer_shape.keys():
                flag = True
<<<<<<< HEAD
            if not flag:
                for key, value in batch[0].items():
                    if self.buffer_shape[key] != value.shape:
                        flag = True
=======
            for key, value in batch.items():
                if self.buffer_shape[key] != value.shape:
                    flag = True
>>>>>>> 214b82bd
            if flag:
                self.buffer_shape = {}
                for key, value in batch.items():
                    self.buffer_shape[key] = value.shape
                self.reset_activation_shape()

    def train_batch(self, batch):
        # batch tuple, batch_size is micro_batch * accumulate_steps
        self.reset_buffer_shape(batch)

        batch = _split_batch(batch, self.train_micro_batch_size_per_gpu(),
                             self.gradient_accumulation_steps())
        data_iter = iter(batch)
        return super().train_batch(data_iter)
    
    def eval_batch(self, batch):
        self.reset_buffer_shape(batch)
        if self.total_loss is not None:
            total_loss = self.total_loss.detach().clone()
        else:
            total_loss = None
        self.total_loss = None

        batch = _split_batch(batch, self.module.config.eval_batch_size,
                             self.gradient_accumulation_steps())
        data_iter = iter(batch)
        logits = super().eval_batch(data_iter, return_logits=False,
                                    compute_loss=False, reduce_output=None)
        # logits: list
        # len(logits) = micro_batch_nums
        # Assume batch first
        logits = self.broadcast_logits(logits)
        self.total_loss = total_loss
        return logits
    
    def generate_batch(self, batch, use_cache=True):
        self.reset_buffer_shape(batch)

        if self.total_loss is not None:
            total_loss = self.total_loss.detach().clone()
        else:
            total_loss = None
        self.total_loss = None
        # special case for generation
        gradient_accumulation_steps = batch["input_ids"].shape[0]
        if use_cache:
            batch = [batch]
        else:
            batch = _split_batch(batch, 1, gradient_accumulation_steps)
        data_iter = iter(batch)
        
        self._compute_loss = False
        logits = None
        # Curriculum learning could change activation shape
        if self.curriculum_enabled_legacy():
            new_difficulty = self.curriculum_scheduler_legacy.update_difficulty( \
                self.global_steps + 1)
            if self.global_steps == 0 or self.curriculum_scheduler_legacy.first_step:
                self.reset_activation_shape()
                self.curriculum_scheduler_legacy.first_step = False
            elif new_difficulty != self.curriculum_scheduler_legacy.get_difficulty( \
                self.global_steps):
                self.reset_activation_shape()

        # Use the provided data iterator
        train_iterator = self.data_iterator
        self.set_dataiterator(data_iter)

        # Do the work
        if use_cache:
            sched = schedule.InferenceSchedule(micro_batches=1,
                                           stages=self.num_stages,
                                           stage_id=self.stage_id)
        else:
            sched = schedule.InferenceSchedule(micro_batches=gradient_accumulation_steps,
                                           stages=self.num_stages,
                                           stage_id=self.stage_id)

        # prevent dead-lock with multiple evals sequence
        dist.barrier()
        with torch.no_grad():
            self._exec_schedule(sched)

        if self.is_last_stage():
            logits = self._reduce_outputs(self.fwd_outputs, reduce=None)

        # Restore the training iterator
        self.set_dataiterator(train_iterator)

        # Reset any buffers that may have been populated during the forward passes.
        #ds_checkpointing.reset()
        self.eval_return_logits = False
        
        # logits: list
        # len(logits) = micro_batch_nums
        # Assume batch first
        logits = self.broadcast_logits(logits)
        self.total_loss = total_loss
        return logits
    
    def broadcast_logits(self, logits):
        src_rank = self.grid.stage_to_global(self.num_stages - 1)
        if logits is not None:
            assert isinstance(logits, list), type(logits)
            assert isinstance(logits[0], dict), type(logits[0])
            _logits = {}
            for key in logits[0].keys():
                # torch.cat 会导致显存大幅度增长，为了防止 OOM 迁移到 cpu 上
                _logits[key] = [l[key].cpu() for l in logits]
            logits.clear()
            torch.cuda.empty_cache()
            # 广播数目
            count_tensor = torch.LongTensor(data=[len(_logits)]).to(self.device)
            broadcast_tensor(count_tensor, dtype=torch.long, src=src_rank,
                             shape=[1], group=env.pp_group)
            # 广播 dict
            logits = {}
            for key in _logits.keys():
                logits[key] = torch.cat(_logits[key], dim=0).cuda()
                # key
                encode = list(key.encode())
                key_tensor = torch.LongTensor(data=encode).to(self.device)
                broadcast_tensor(key_tensor, dtype=torch.long, src=src_rank,
                                 ndim=1, group=env.pp_group)
                # value
                broadcast_tensor(logits[key], src=src_rank, group=env.pp_group)
            _logits.clear()
            # 考虑到速度暂时不清空
            torch.cuda.empty_cache()
        else:
            logits = {}
            count_tensor = broadcast_tensor(None, dtype=torch.long,
                                            src=src_rank, shape=[1],
                                            group=env.pp_group)
            for i in range(count_tensor.item()):
                # key
                key_tensor = broadcast_tensor(None, dtype=torch.long,
                                              src=src_rank, ndim=1,
                                              group=env.pp_group)
                key = bytes(key_tensor.tolist()).decode()
                logits[key] = broadcast_tensor(None, src=src_rank,
                                               group=env.pp_group)

        return logits

    def _exec_forward_pass(self, buffer_id):
        self.tput_timer.start()
        self.mem_status('BEFORE FWD', reset_max=True)

        # buffer['inputs'][buffer_id]: dict
        inputs = {k: v.clone() for k, v in self.pipe_buffers['inputs'][buffer_id].items()}

        # collect the partitioned input from the previous stage
        # TODO Why partition and .full?
        if self.is_pipe_partitioned and not self.is_first_stage() and self.module.training:
            part_input = PartitionedTensor.from_meta(
                meta=self.inputs_extra["_meta"],
                local_part=self.inputs_extra["_local_data"],
                group=self.grid.get_slice_parallel_group()
            )

            inputs[self.inputs_extra["_grad_key"]] = part_input.full()
            inputs[self.inputs_extra["_grad_key"]].requires_grad = True
            # skip mask
            #inputs[1].requires_grad = True
            part_input = None
            if isinstance(inputs, dict):
                self.pipe_buffers['inputs'][buffer_id] = {k:v for k, v in inputs.items()}
            else:
                self.pipe_buffers['inputs'][buffer_id] = inputs

        # Zero out the gradients each time we use the tensor because only the data in
        # tensor changes across batches
        self._zero_grads(inputs)

        outputs = super(PipelineEngine, self).forward(inputs)

        # Reset activation checkpointing buffers.
        # Need to call this between evaluation iterations
        if not self.module.training:
            ds_checkpointing.reset()

        # Partition the outputs if we are not the last stage
        if self.module.training:
            _grad_key = None
            for key, value in outputs.items():
                if value.requires_grad:
                    assert _grad_key is None, "More than one tensors requires grad."
                    if self.is_pipe_partitioned and not self.is_last_stage():
                        part = PartitionedTensor(tensor=value, group=self.grid.get_slice_parallel_group())
                    # Clear the large output data, but save the computation graph
                    # TODO 这里源代码没有.to，但现在必须加.to否则会无法send
                        value.data = torch.zeros(1).to(self.device)
                        self.pipe_buffers['output_tensors'][buffer_id] = value
                        self.outputs_extra["_meta"] = part.to_meta()
                        self.outputs_extra["_local_data"] = part.data()
                    _grad_key = key
            assert _grad_key is not None, "None of the outputs has grad!"
            self.outputs_extra["_grad_key"] = _grad_key
        if isinstance(outputs, dict):
            self.pipe_buffers['outputs'][buffer_id] = {k:v for k, v in outputs.items()}
        else:
            self.pipe_buffers['outputs'][buffer_id] = outputs

        # Optionally compute loss on the last device
        if self.is_last_stage():
            if self._compute_loss and self.module.loss_fn is not None:
                # TODO 参数匹配
                labels = self.pipe_buffers['labels'][buffer_id]
                self.loss = auto_param_call(self.module.loss_fn, {**labels, **outputs}, 
                                            signature_fn=self.module.loss_fn.forward if isinstance(self.module.loss_fn, nn.Module) else self.module.loss_fn)
                # self.loss = self.module.loss_fn(outputs, labels)
            else:
                # Some models just return loss from forward()
                self.loss = outputs
            if self.eval_return_logits:
                self.outputs = outputs
            if isinstance(self.loss, torch.Tensor):
                self.fwd_outputs.append(self.loss.detach())

                if self.total_loss is None:
                    self.total_loss = torch.zeros_like(self.loss)
                self.total_loss += self.loss.detach()
            elif isinstance(self.loss, dict):
                self.fwd_outputs.append({k:v.detach() for k, v in self.loss.items()})
                
                if self.total_loss is None:
                    self.total_loss = {k:torch.zeros_like(l) for k, l in self.loss.items()}
                for k, l in self.loss.items():
                    self.total_loss[k] += l.detach()
            else:
                self.fwd_outputs.append([l.detach() for l in self.loss])

                if self.total_loss is None:
                    self.total_loss = [torch.zeros_like(l) for l in self.loss]
                for idx, l in enumerate(self.loss):
                    self.total_loss[idx] += l.detach()

    def _exec_backward_pass(self, buffer_id):
        assert self.optimizer is not None, "must provide optimizer during " \
                                           "init in order to use backward"

        self.mem_status('BEFORE BWD', reset_max=True)

        # The last stage just runs backward on the loss using DeepSpeed's typical
        # mechanisms.
        if self.is_last_stage():
            super(PipelineEngine, self).backward(self.loss)
            self.mem_status('AFTER BWD')
            return

        outputs = self.pipe_buffers['outputs'][buffer_id]

        if self.wall_clock_breakdown():
            self.timers('backward_microstep').start()
            self.timers('backward').start()
            self.timers('backward_inner_microstep').start()
            self.timers('backward_inner').start()

        # Reconstruct if we previously partitioned the output. We must be
        # careful to also restore the computational graph of the tensors we partitioned.
        if self.is_pipe_partitioned:
            if self.is_grad_partitioned:
                part_output = PartitionedTensor.from_meta(
                    meta=self.outputs_extra["_meta"],
                    local_part=self.outputs_extra["_local_data"],
                    group=self.grid.get_slice_parallel_group()
                )
                self.pipe_buffers['output_tensors'][buffer_id].data = part_output.full()
                outputs[self.outputs_extra["_grad_key"]] = self.pipe_buffers['output_tensors'][buffer_id]
            else:
                # Already restored from partition
                self.pipe_buffers['output_tensors'][buffer_id].data = outputs[0]
                outputs[self.outputs_extra["_grad_key"]] = self.pipe_buffers['output_tensors'][buffer_id]

        grad_tensors = self.grad_layer
        if self.is_grad_partitioned:
            part_grad = PartitionedTensor.from_meta(meta=self.grad_layer[0],
                                                    local_part=self.grad_layer[1],
                                                    group=self.grid.get_slice_parallel_group())
            grad_tensors = (part_grad.full(), *grad_tensors[2:])
            part_grad = None

        if self.bfloat16_enabled() and not self.is_last_stage():
            # manually call because we don't call optimizer.backward()
            self.optimizer.clear_lp_grads()

        # This handles either a single tensor or tuple of tensors.
        if isinstance(outputs, dict):
            out_tensors = outputs[self.outputs_extra["_grad_key"]]
            torch.autograd.backward(tensors=out_tensors, grad_tensors=grad_tensors)
        else:
            torch.autograd.backward(tensors=(outputs, ), grad_tensors=(grad_tensors, ))

        if self.bfloat16_enabled() and not self.is_last_stage():
            # manually call because we don't call optimizer.backward()
            self.optimizer.update_hp_grads(clear_lp_grads=False)

        # Free up the memory from the output of forward()
        self.pipe_buffers['output_tensors'][buffer_id] = None
        self.pipe_buffers['outputs'][buffer_id] = None
        grad_tensors = None

        if self.wall_clock_breakdown():
            self.timers('backward_inner').stop()
            self.timers('backward_inner_microstep').stop()
            self.timers('backward').stop()
            self.timers('backward_microstep').stop()

        self.mem_status('AFTER BWD')

    def _exec_load_micro_batch(self, buffer_id):
        if self.wall_clock_breakdown():
            self.timers('batch_input').start()
            
        batch = self._next_batch() # {"input_ids": torch.Tensor, "labels": torch.Tensor}

        # batch = self._next_batch() # (inputs, labels)

        # if self.is_first_stage():
        #     loaded = {}
        #     for key, tensor in batch[0].items():
        #         assert torch.is_tensor(tensor)
        #         mine = tensor.clone().detach().to(self.device)
        #         mine.requires_grad = mine.is_floating_point()
        #         loaded[key] = mine

        #     self.pipe_buffers["inputs"][buffer_id] = loaded

        # if self.is_last_stage():
        #     loaded = batch[1]
        #     # tensor or dict
        #     if torch.is_tensor(batch[1]):
        #         loaded = batch[1].to(self.device)
        #     elif isinstance(batch[1], dict):
        #         loaded = {}
        #         for key, tensor in batch[1].items():
        #             assert torch.is_tensor(tensor)
        #             tensor = tensor.to(self.device).detach()
        #             loaded[key] = tensor
        #     else:
        #         raise NotImplementedError
        #     self.pipe_buffers['labels'][buffer_id] = loaded
        
        if self.is_first_stage() or self.is_last_stage():
            loaded = {}
            for key, tensor in batch.items():
                assert torch.is_tensor(tensor)
                mine = tensor.clone().detach().to(self.device)
                mine.requires_grad = mine.is_floating_point()
                loaded[key] = mine
            if self.is_first_stage():
                self.pipe_buffers["inputs"][buffer_id] = loaded
            if self.is_last_stage():
                self.pipe_buffers['labels'][buffer_id] = loaded

        if self.wall_clock_breakdown():
            self.timers('batch_input').stop()

    def _send_tensor_meta(self, buffer, recv_stage):
        """ Communicate metadata about upcoming p2p transfers.

        Metadata is communicated in this order:
            * type (0: tensor, 1: list)
            * num_tensors if type=list
            foreach tensor in buffer:
                * ndims
                * shape
        """
        send_bytes = 0
        if isinstance(buffer, dict):
            type_tensor = torch.LongTensor(data=[3]).to(self.device)
            p2p.send(type_tensor, recv_stage)
            count_tensor = torch.LongTensor(data=[len(buffer)]).to(self.device)
            p2p.send(count_tensor, recv_stage)
            for key, tensor in buffer.items():
                self._send_string(key, recv_stage)
                send_shape = torch.LongTensor(data=tensor.size()).to(self.device)
                send_ndims = torch.LongTensor(data=[len(tensor.size())]).to(self.device)
                send_dtype = torch.LongTensor(data=[self.DTYPE_TO_ID[tensor.dtype]]).to(self.device)
                p2p.send(send_dtype, recv_stage)
                p2p.send(send_ndims, recv_stage)
                p2p.send(send_shape, recv_stage)
                send_bytes += _tensor_bytes(tensor)
        else:
            super()._send_tensor_meta(buffer, recv_stage)

    def _recv_tensor_meta(self, send_stage):
        """Receive metadata about upcoming p2p transfers and return allocated buffers.

        Metadata is communicated in this order:
            * type (0: tensor, 1: list)
            * num_tensors if type=list
            foreach tensor in buffer:
                * ndims
                * shape

        Returns:
            Allocated buffer for receiving from send_stage.
        """

        type_tensor = torch.LongTensor(data=[0]).to(self.device)
        p2p.recv(type_tensor, send_stage)
        recv_type = type_tensor.item()

        # A single tensor will be sent.
        if recv_type == 0:
            recv_ndims = torch.LongTensor(data=[0]).to(self.device)
            p2p.recv(recv_ndims, send_stage)
            recv_ndims = recv_ndims.item()
            recv_shape = torch.LongTensor([1] * recv_ndims).to(self.device)
            p2p.recv(recv_shape, send_stage)
            recv_shape = recv_shape.tolist()
            return self._allocate_buffer(recv_shape, num_buffers=1)[0]

        # List or tuple of tensors
        elif recv_type == 1 or recv_type == 2:
            count_tensor = torch.LongTensor(data=[0]).to(self.device)
            p2p.recv(count_tensor, send_stage)
            num_tensors = count_tensor.item()
            recv_shapes_and_dtypes = []
            for idx in range(num_tensors):
                recv_dtype = torch.LongTensor(data=[0]).to(self.device)
                p2p.recv(recv_dtype, send_stage)
                recv_dtype = self.ID_TO_DTYPE[recv_dtype.item()]
                recv_ndims = torch.LongTensor(data=[0]).to(self.device)
                p2p.recv(recv_ndims, send_stage)
                recv_ndims = recv_ndims.item()
                recv_shape = torch.LongTensor([1] * recv_ndims).to(self.device)
                p2p.recv(recv_shape, send_stage)
                recv_shapes_and_dtypes.append((recv_shape.tolist(), recv_dtype))

            buffers = self._allocate_buffers(recv_shapes_and_dtypes, num_buffers=1)[0]
            # Convert to tuples if requested.
            if recv_type == 2:
                buffers = tuple(buffers)
            return buffers
        
        elif recv_type == 3:
            # dict
            count_tensor = torch.LongTensor(data=[0]).to(self.device)
            p2p.recv(count_tensor, send_stage)
            num_tensors = count_tensor.item()
            recv_dict = {}
            for idx in range(num_tensors):
                recv_key = self._recv_string(send_stage)
                recv_dtype = torch.LongTensor(data=[0]).to(self.device)
                p2p.recv(recv_dtype, send_stage)
                recv_dtype = self.ID_TO_DTYPE[recv_dtype.item()]
                recv_ndims = torch.LongTensor(data=[0]).to(self.device)
                p2p.recv(recv_ndims, send_stage)
                recv_ndims = recv_ndims.item()
                recv_shape = torch.LongTensor([1] * recv_ndims).to(self.device)
                p2p.recv(recv_shape, send_stage)
                recv_shape = recv_shape.tolist()
                buffer = self._allocate_buffer(recv_shape, dtype=recv_dtype, num_buffers=1)[0]
                recv_dict[recv_key] = buffer
            return recv_dict

        else:
            raise NotImplementedError(f'Could not receive type {type(recv_type)}')

    def _exec_send_activations(self, buffer_id):
        if self.wall_clock_breakdown():
            self.timers('pipe_send_output').start()

        outputs = self.pipe_buffers['outputs'][buffer_id]

        # NCCL does not like to send torch.BoolTensor types, so cast the mask to half().
        # We could do char, but with half() we can eventually flatten with other fp16
        # messages (TODO)
        # TODO 如何处理
        # if self.has_attention_mask or self.has_bool_tensors:
        #     outputs = list(outputs)
        #     outputs[-1] = outputs[-1].half()
        #     outputs = tuple(outputs)

        if self.first_output_send:
            self.first_output_send = False
            self._send_tensor_meta(outputs, self.next_stage)
            if self.module.training:
                self._send_string(self.outputs_extra["_grad_key"],
                                  self.next_stage)
                # extra
                if self.is_pipe_partitioned:
                    self._send_tensor_meta(self.outputs_extra["_meta"],
                                           self.next_stage)
                    self._send_tensor_meta(self.outputs_extra["_local_data"],
                                           self.next_stage)

        if isinstance(outputs, torch.Tensor):
            p2p.send(outputs, self.next_stage)
        elif isinstance(outputs, dict):
            # extra
            if self.is_pipe_partitioned and self.module.training:
                p2p.send(self.outputs_extra["_meta"], self.next_stage)
                p2p.send(self.outputs_extra["_local_data"], self.next_stage)
            for key, tensor in outputs.items():
                # TODO 是否有必要？
                self._send_string(key, self.next_stage)
                p2p.send(tensor, self.next_stage)
        else:
            raise NotImplementedError('Could not send output of type '
                                      f'{type(outputs)}')

        # Restore the boolean tensor
        # TODO 如何处理
        # if self.has_attention_mask or self.has_bool_tensors:
        #     outputs = list(outputs)
        #     outputs[-1] = outputs[-1].bool()
        #     outputs = tuple(outputs)

        if self.wall_clock_breakdown():
            self.timers('pipe_send_output').stop()

    def _exec_send_grads(self, buffer_id):
        if self.wall_clock_breakdown():
            self.timers('pipe_send_grad').start()
        inputs = self.pipe_buffers['inputs'][buffer_id]

        # Partition the gradient
        
        if self.is_grad_partitioned:
            part = None
            _grad_key = None
            for key, value in inputs.items():
                if value.grad is not None:
                    # TODO 在 collie 里我们暂时限定 dict 里只有一个 tensor 是有梯度的
                    assert part is None, "More than one tensors have grad."
                    part = PartitionedTensor(tensor=value.grad, group=self.grid.get_slice_parallel_group())
                    _grad_key = key

            assert part is not None
            # TODO key 是否需要？
            p2p.send(part.to_meta(), self.prev_stage)
            p2p.send(part.data(), self.prev_stage)
        else:
            for key, tensor in inputs.items():
                # Skip tensors that will not produce a grad
                if not tensor.is_floating_point():
                    assert tensor.grad is None
                    continue
                if tensor.grad is None:
                    continue
                p2p.send(tensor.grad, self.prev_stage)

        # XXX Terrible hack
        # Drop the attention mask from the input buffer here. It does not have
        # a grad that needs to be communicated. We free the buffer immediately
        # after, so no need to restore it. The receiver also has a hack that skips
        # the recv. This is because NCCL does not let us send torch.BoolTensor :-(.
        # if self.has_attention_mask or self.has_bool_tensors:
        #     bool_keys = []
        #     for key, tensor in inputs.items():
        #         if tensor.dtype == torch.bool:
        #             bool_keys.append(key)
        #     for key in bool_keys:
        #         inputs.pop(key)

        # We can free up the input buffer now
        self.pipe_buffers['inputs'][buffer_id] = None

        if self.wall_clock_breakdown():
            self.timers('pipe_send_grad').stop()

    def _exec_recv_activations(self, buffer_id):
        if self.wall_clock_breakdown():
            self.timers('pipe_recv_input').start()

        recvd = None

        # Allocate the buffer if necessary
        if self.pipe_recv_buf is None:
            self.pipe_recv_buf = self._recv_tensor_meta(self.prev_stage)
            if self.module.training:
                self.inputs_extra["_grad_key"] = self._recv_string(self.prev_stage)
                if self.is_pipe_partitioned:
                    self.inputs_extra["_meta"] = self._recv_tensor_meta(self.prev_stage)
                    self.inputs_extra["_local_data"] = self._recv_tensor_meta(self.prev_stage)

        if isinstance(self.pipe_recv_buf, torch.Tensor):
            p2p.recv(self.pipe_recv_buf, self.prev_stage)
            recvd = self.pipe_recv_buf.clone().detach()
            recvd.requires_grad = recvd.is_floating_point()
        else:
            assert isinstance(self.pipe_recv_buf, dict)
            # extra
            recvd = {}
            if self.is_pipe_partitioned and self.module.training:
                if self.meta_buffer is None:
                    self.meta_buffer = torch.zeros(self.inputs_extra["_meta"].size(), dtype=torch.long, device=self.device)
                self.inputs_extra["_meta"] = self.meta_buffer
                p2p.recv(self.inputs_extra["_meta"], self.prev_stage)
                p2p.recv(self.inputs_extra["_local_data"], self.prev_stage)
            for key, tensor in self.pipe_recv_buf.items():
                assert torch.is_tensor(tensor)
                # XXX hardcode meta type
                if self.is_pipe_partitioned and key == "_meta" and buffer.dtype != torch.long:
                    if self.meta_buffer is None:
                        self.meta_buffer = torch.zeros(tensor.size(), dtype=torch.long, device=self.device)
                    buffer = self.meta_buffer
                # TODO 是否有必要？
                recv_key = self._recv_string(self.prev_stage)
                assert key == recv_key, f"{key}, {recv_key}"
                p2p.recv(tensor, self.prev_stage)
                recvd[key] = tensor.clone().detach()

            # NCCL does not like to send torch.BoolTensor types, so un-cast the
            # attention mask
            # TODO 如何处理
            # if self.has_attention_mask or self.has_bool_tensors:
            #     recvd[-1] = recvd[-1].bool()
            for key, buffer in recvd.items():
                    buffer.requires_grad = self.module.training and \
                        (key == self.inputs_extra["_grad_key"])
        if isinstance(recvd, dict):
            self.pipe_buffers['inputs'][buffer_id] = {k:v for k, v in recvd.items()}
        else:
            self.pipe_buffers['inputs'][buffer_id] = recvd

        if self.wall_clock_breakdown():
            self.timers('pipe_recv_input').stop()

    def _exec_recv_grads(self, buffer_id):
        if self.wall_clock_breakdown():
            self.timers('pipe_recv_grad').start()

        outputs = self.pipe_buffers['outputs'][buffer_id]
        # XXX these shapes are hardcoded for Megatron
        # Restore partitioned output if it was partitioned and we are sending full gradients
        if self.is_pipe_partitioned and not self.is_grad_partitioned:
            # TODO 这个 if 无法进入，暂时搁置
            part_output = PartitionedTensor.from_meta(meta=outputs[0],
                                                      local_part=outputs[1],
                                                      group=self.grid.get_slice_parallel_group())
            outputs[0].data = part_output.full()
            outputs = (outputs[0], *outputs[2:])
            # save for backward
            if isinstance(outputs, dict):
                self.pipe_buffers['outputs'][buffer_id] = {k:v for k, v in outputs.items()}
            else:
                self.pipe_buffers['outputs'][buffer_id] = outputs

        # Allocate gradient if necessary
        if self.grad_layer is None:
            if self.is_grad_partitioned:
                sizes_and_dtypes = []
                # meta & data
                sizes_and_dtypes.append((list(self.outputs_extra["_meta"].size()), self.outputs_extra["_meta"].dtype))
                # TODO send 的时候只 send 了一个张量的 meta 和 grad，是否有必要 extend
                sizes_and_dtypes.append((list(self.outputs_extra["_local_data"].size()), self.outputs_extra["_local_data"].dtype))
                # sizes_and_dtypes.extend(
                #     [(list(t.size()), t.dtype) for k, t in outputs.items()
                #      if t.is_floating_point() ]
                # )
            else:
                sizes_and_dtypes = [(list(t.size()), t.dtype) for t in outputs.values() if t.is_floating_point() and t.requires_grad]
            self.grad_layer = self._allocate_buffers(sizes_and_dtypes, num_buffers=1)[0]

        if isinstance(self.grad_layer, torch.Tensor):
            p2p.recv(self.grad_layer, self.next_stage)
        else:
            assert isinstance(outputs, dict)
            for idx, buffer in enumerate(self.grad_layer):
                # XXX GPT-2 hack
                if self.is_grad_partitioned and idx == 0 and buffer.dtype != torch.long:
                    buffer.data = torch.zeros(buffer.size(), dtype=torch.long, device=self.device)
                p2p.recv(buffer, self.next_stage)

        if self.wall_clock_breakdown():
            self.timers('pipe_recv_grad').stop()

    def _exec_optimizer_step(self, lr_kwargs=None):
        return super()._exec_optimizer_step(lr_kwargs)

    def _exec_reduce_grads(self):
        return super()._exec_reduce_grads()
    
    def _exec_reduce_tied_grads(self):
        return super()._exec_reduce_tied_grads()

    _INSTRUCTION_MAP = {
        schedule.OptimizerStep: _exec_optimizer_step,
        schedule.ReduceGrads: _exec_reduce_grads,
        schedule.ReduceTiedGrads: _exec_reduce_tied_grads,
        schedule.LoadMicroBatch: _exec_load_micro_batch,
        schedule.ForwardPass: _exec_forward_pass,
        schedule.BackwardPass: _exec_backward_pass,
        schedule.SendActivation: _exec_send_activations,
        schedule.RecvActivation: _exec_recv_activations,
        schedule.SendGrad: _exec_send_grads,
        schedule.RecvGrad: _exec_recv_grads,
    }

    def _send_string(self, string, recv_stage):
        encode = list(string.encode())
        len_tensor = torch.LongTensor(data=[len(encode)]).to(self.device)
        p2p.send(len_tensor, recv_stage)
        str_tensor = torch.LongTensor(data=encode).to(self.device)
        p2p.send(str_tensor, recv_stage)

    def _recv_string(self, send_stage):
        len_tensor = torch.LongTensor(data=[0]).to(self.device)
        p2p.recv(len_tensor, send_stage)
        str_tensor = torch.LongTensor([1] * len_tensor.item()).to(self.device)
        p2p.recv(str_tensor, send_stage)
        recv_str = bytes(str_tensor.tolist()).decode()
        return recv_str

    def _zero_grads(self, inputs):
        if isinstance(inputs, torch.Tensor):
            if inputs.grad is not None:
                inputs.grad.data.zero_()
        else:
            for k, t in inputs.items():
                if t.grad is not None:
                    t.grad.data.zero_()

    def _scale_loss_by_gas(self, prescaled_loss):
        if isinstance(prescaled_loss, torch.Tensor):
            scaled_loss = prescaled_loss / self.gradient_accumulation_steps()
        elif isinstance(prescaled_loss, tuple) or isinstance(prescaled_loss, list):
            scaled_loss = []
            for l in prescaled_loss:
                if isinstance(l, torch.Tensor):
                    scaled_loss.append(l / self.gradient_accumulation_steps())
                else:
                    scaled_loss.append(l)
        elif isinstance(scaled_loss, dict):
            scaled_loss = {}
            for k, l in prescaled_loss.items():
                if isinstance(l, torch.Tensor):
                    scaled_loss[k] = l / self.gradient_accumulation_steps()
                else:
                    scaled_loss[k] = l
        else:
            scaled_loss = prescaled_loss
            if self.warn_unscaled_loss:
                logger.warning(f"DeepSpeed unable to scale loss because of type: {type(prescaled_loss)}")
                self.warn_unscaled_loss = False

        return scaled_loss
    
    def _reduce_outputs(self, outputs, reduce='avg', reduce_dp=True):
        if reduce is None:
            return outputs

        if reduce.lower() == 'avg':
            # first sum over all microbatches
            if torch.is_tensor(outputs[0]):
                reduced = sum(outputs)
            elif isinstance(outputs[0], dict):
                # list of dict 
                reduced = {k:torch.zeros_like[o] for k, o in outputs[0].items()}
                for idx, out in enumerate(outputs):
                    for key, o in out.items():
                        reduced[key] += o
            else:
                # TODO 这里是源代码。是不是不太对？
                assert isinstance(outputs, (list, tuple))
                reduced = [torch.zeros_like(o) for o in outputs[0]]
                for idx, out in outputs:
                    reduced[idx] += out

            # Average over the microbatches
            reduced = self._scale_loss_by_gas(reduced)

            # Average over DP groups
            if reduce_dp and self.is_data_parallel:
                if torch.is_tensor(reduced):
                    dist.all_reduce(reduced, group=self.mpu.get_data_parallel_group())
                    reduced /= self.dp_world_size
                elif isinstance(reduced, dict):
                    for k, in reduced.keys():
                        dist.all_reduce(reduced[k], group=self.mpu.get_data_parallel_group())
                        reduced[k] /= self.dp_world_size
                else:
                    for idx in range(len(reduced)):
                        dist.all_reduce(reduced[idx], group=self.mpu.get_data_parallel_group())
                        reduced[idx] /= self.dp_world_size

            return reduced
        else:
            raise NotImplementedError(f'reduction type {reduce} not supported.')<|MERGE_RESOLUTION|>--- conflicted
+++ resolved
@@ -26,16 +26,10 @@
             flag = False
             if batch.keys() != self.buffer_shape.keys():
                 flag = True
-<<<<<<< HEAD
             if not flag:
                 for key, value in batch[0].items():
                     if self.buffer_shape[key] != value.shape:
                         flag = True
-=======
-            for key, value in batch.items():
-                if self.buffer_shape[key] != value.shape:
-                    flag = True
->>>>>>> 214b82bd
             if flag:
                 self.buffer_shape = {}
                 for key, value in batch.items():
@@ -146,7 +140,6 @@
                 # torch.cat 会导致显存大幅度增长，为了防止 OOM 迁移到 cpu 上
                 _logits[key] = [l[key].cpu() for l in logits]
             logits.clear()
-            torch.cuda.empty_cache()
             # 广播数目
             count_tensor = torch.LongTensor(data=[len(_logits)]).to(self.device)
             broadcast_tensor(count_tensor, dtype=torch.long, src=src_rank,
