import os
import json
<<<<<<< HEAD
import logging
=======
import glob
>>>>>>> 32fa6c59
from typing import Optional, Callable, Union, Tuple, Iterable, Any, Dict, Sequence
from collections import OrderedDict
from functools import reduce
from itertools import cycle

import torch
import deepspeed
import torch.distributed as dist
from torch.utils.data import DistributedSampler
from torch.optim.lr_scheduler import _LRScheduler
import deepspeed
from deepspeed.accelerator import get_accelerator
from deepspeed.runtime.constants import ROUTE_EVAL
from deepspeed.runtime.pipe.engine import PipelineEngine
from deepspeed.runtime.engine import DeepSpeedSchedulerCallable
from transformers.generation.utils import GenerationConfig
from transformers.modeling_utils import PreTrainedModel

from collie.config import CollieConfig
from collie.module import PipelineGenerationMixin, GPTLMLoss, PipelineModel
from collie.driver.io.file import FileIODriver
from collie.driver.io.petrel import PetrelIODriver
from collie.log import logger
from collie.utils import progress, env, setup_ds_engine, BaseServer, GenerationStreamer, _MetricsWrapper, is_zero3_enabled
from collie.utils.rich_progress import f_rich_progress
from collie.optim import InplaceSGD
from collie.metrics import BaseMetric
from collie.models.base import CollieModelForCausalLM



class Trainer:
    r"""
    :param metrics: 用于传给 ``Trainer`` 内部训练过程中的对 eval_dataset 进行验证。
        其应当为一个字典，其中 key 表示 monitor，value 表示一个
        metric，例如 ``{"acc1": Accuracy(), "acc2": Accuracy()}``；

        目前我们支持的 ``metric`` 的种类有以下几种：

        1. Collie 自己的 ``metric``：详见 :class:`.Metric`；
        2. 继承 Collie 基类的自定义 Metric
    """
    def __init__(self, 
                 model: torch.nn.Module,
                 config: Union[CollieConfig, str],
                 loss_fn: Callable = GPTLMLoss(),
                 train_fn: Optional[Callable] = None,
                 eval_fn: Optional[Callable] = None,
                 optimizer: Optional[torch.optim.Optimizer] = None,
                 lr_scheduler: Optional[Union[_LRScheduler, DeepSpeedSchedulerCallable]] = None,
                 train_dataset: Optional[torch.utils.data.Dataset] = None,
                 eval_dataset: Optional[torch.utils.data.Dataset] = None,
                 train_dataset_collate_fn: Optional[Callable] = None,
                 eval_dataset_collate_fn: Optional[Callable] = None,
                 eval_config: GenerationConfig = GenerationConfig(),
                 generation_server: Optional[BaseServer] = None,
                 metrics: Optional[Dict] = None) -> None:
        if isinstance(optimizer, InplaceSGD):
            if config.pp_size > 1:
                raise ValueError("InplaceSGD is incompatible with pipeline parallelism.")

        self.model = model
        self.optimizer = optimizer
        self.lr_scheduler = lr_scheduler
        self.train_dataset = train_dataset
        self.eval_dataset = eval_dataset
        self.loss_fn = loss_fn
        if train_fn is not None:
            self.train_fn = train_fn
        if eval_fn is not None:
            self.eval_fn = eval_fn
        self.train_dataset_collate_fn = train_dataset_collate_fn
        self.eval_dataset_collate_fn = eval_dataset_collate_fn
        self.eval_config = eval_config
        self.metrics = metrics
        self.metric_wrapper = _MetricsWrapper(self.metrics, self)
        self.config = config
        self.communicate_buffer_shape = None
        self.setup_parallel_model()
        # self.init_metrics()
        get_accelerator().empty_cache()
        self.generation_server = generation_server
        if self.generation_server is not None and dist.get_rank() == 0:
            self.generation_server.start_provider()
        self.checkpoint_file = "collie_dp{}_pp{}_tp{}.pt".format(
            env.dp_rank, env.pp_rank, env.tp_rank
        )
        self.zero_checkpoint_file = "collie_zero_dp{}_pp{}_tp{}.pt".format(
            env.dp_rank, env.pp_rank, env.tp_rank
        )

        if isinstance(self.optimizer, InplaceSGD) and self.config.gradient_accumulation_steps > 1:
            logger.rank_zero_warning(
                f"InplaceSGD is incompatible with gradient accumulation, "
                f"set gradient_accumulation_steps from {self.config.gradient_accumulation_steps} to 1."
            )
            self.config.gradient_accumulation_steps = 1
        self.init_state_dict()
            
    def init_state_dict(self):
        self.epoch_idx = 0
        self.batch_idx = 0
            
    def state_dict(self):
        return {
            "epoch_idx": self.epoch_idx,
            "batch_idx": self.batch_idx
        }
        
    def load_state_dict(self, state_dict: dict):
        self.epoch_idx = state_dict["epoch_idx"]
        self.batch_idx = state_dict["batch_idx"]
        
    def generation_server_handler(self):
        if self.generation_server is None:
            return None
        has_data = torch.tensor(False).cuda()
        input_ids = None
        if dist.get_rank() == 0:
            input_ids = self.generation_server.get_data()
            if input_ids is not None:
                has_data = ~has_data
                input_ids = input_ids.cuda()
        dist.broadcast(has_data, 0)
        if not has_data:
            return
        ndim = torch.zeros(1, dtype=torch.int64).cuda()
        if dist.get_rank() == 0 and input_ids is not None:
            ndim[0] = input_ids.dim()
        dist.broadcast(ndim, 0)
        if ndim[0] == 0:
            return
        shape = torch.zeros(ndim[0], dtype=torch.int64).cuda()
        if dist.get_rank() == 0 and input_ids is not None:
            shape[:] = torch.tensor(input_ids.shape, dtype=torch.int64)
        dist.broadcast(shape, 0)
        if input_ids is None:
            input_ids = torch.zeros(tuple(shape), dtype=torch.int64).cuda()
        dist.broadcast(input_ids, 0)
        if isinstance(self.engine, PipelineEngine):
            generation_model = PipelineGenerationMixin(
                engine=self.engine
            )
        else:
            generation_model = self.engine.module
        if not generation_model.can_generate():
            return
        if isinstance(self.engine, PipelineEngine):
            self.engine.reset_activation_shape()
            if self.engine.total_loss is not None:
                total_loss = self.engine.total_loss.detach().clone()
            else:
                total_loss = None
            self.engine.total_loss = None
        use_stream = self.generation_server.stream
        streamer = GenerationStreamer(server=self.generation_server)
        input_ids = generation_model.generate(
            input_ids=input_ids.cuda(), 
            attention_mask=torch.ones_like(input_ids).cuda(), 
            generation_config=self.eval_config,
            streamer=streamer if use_stream else None
        )
        if not use_stream:
            self.generation_server.put_feedback(input_ids[0].cpu())
        if isinstance(self.engine, PipelineEngine):
            self.engine.reset_activation_shape()
            self.engine.total_loss = total_loss
        get_accelerator().empty_cache()
                      
    def setup_parallel_model(self):
        """Setup parallel model.
        """
        if dist.get_world_size() != self.config.tp_size * self.config.dp_size * self.config.pp_size:
            logger.rank_zero_warning("The world size is not equal to the product of the parallel sizes set."
                                     f"{dist.get_world_size()} != {self.config.tp_size} * {self.config.dp_size} * {self.config.dp_size}.")
            self.config.dp_size = dist.get_world_size() // (self.config.tp_size * self.config.pp_size)
            logger.rank_zero_warning(f"Set dp_size to {self.config.dp_size}.")
        if self.config.pp_size > 1:
            self.model.loss_fn = self.loss_fn
        if isinstance(self.optimizer, InplaceSGD):
            self.engine, _, _, _ = setup_ds_engine(
                model=self.model,
                config=self.config,
            )
        else:
            self.engine, self.optimizer, _, self.lr_scheduler = setup_ds_engine(
                model=self.model,
                optimizer=self.optimizer,
                lr_scheduler=self.lr_scheduler,
                config=self.config
            )
        self.config.train_micro_batch_size = self.engine.train_micro_batch_size_per_gpu()
        self.config.gradient_accumulation_steps = self.engine.gradient_accumulation_steps()

        # train_dataloader
        if self.train_dataset is None:
            self.train_dataloader = None
        if self.config.pp_size == 1:
            self.train_dataloader = self.engine.deepspeed_io(
                self.train_dataset, collate_fn=self.train_dataset_collate_fn
            )
        else:
            # PipelineModule._build_data_iter
            # For accumulation step. Batch will be splitted in train()
            pipe_batch_size = self.config.train_micro_batch_size * self.config.gradient_accumulation_steps
            sampler = DistributedSampler(
                self.train_dataset, num_replicas=self.engine.dp_world_size,
                rank=env.dp_rank, shuffle=False
            )
            self.train_dataloader = self.engine.deepspeed_io(
                self.train_dataset, data_sampler=sampler,
                collate_fn=self.train_dataset_collate_fn,
                batch_size=pipe_batch_size
            )
        if self.eval_dataset is not None:
            eval_batch_size = self.config.eval_batch_size
            if env.pp_size > 1:
                # For accumulation step
                # Batch will be splitted in patched train_batch/eval_batch
                eval_batch_size *= self.config.gradient_accumulation_steps
            self.eval_dataloader = self.engine.deepspeed_io(
                self.eval_dataset,
                batch_size=eval_batch_size,
                route=ROUTE_EVAL,
                pin_memory=True,
                data_sampler=None,
                collate_fn=self.eval_dataset_collate_fn,
                num_local_io_workers=None
            )
        else:
            self.eval_dataloader = None
<<<<<<< HEAD

        # set logger level
        deepspeed_logging_level = logging.ERROR if 'logging_level' not in self.config.ds_config \
            else self.config.ds_config['logging_level']
        deepspeed.utils.logging.logger.setLevel(deepspeed_logging_level)
        
    def init_metrics(self):
        for metric in self.metrics:
            metric.construct(self)
        
=======
              
>>>>>>> 32fa6c59
    def train(self, dataloader: Optional[Iterable] = None):
        train_dataloader = self.train_dataloader
        loss = 0.0
        if dataloader is not None:
            train_dataloader = dataloader
        with progress(range(self.epoch_idx, self.config.train_epochs), desc="Training Epoch: ", disable=env.rank != 0) as tqbar_epoch:
            for self.epoch_idx in tqbar_epoch:
                with progress(train_dataloader, desc="Training Batch: ", disable=env.rank != 0) as tqbar_batch:
                    for self.batch_idx, batch in enumerate(tqbar_batch, start=self.batch_idx):
                        if isinstance(self.engine, PipelineEngine):
                            if self.communicate_buffer_shape is None:
                                self.communicate_buffer_shape = batch[0].shape
                            else:
                                if self.communicate_buffer_shape != batch[0].shape:
                                    self.engine.reset_activation_shape()
                                    self.communicate_buffer_shape = batch[0].shape
                        self.generation_server_handler()
                        self.engine.train()
                        get_accelerator().empty_cache()
                        loss = self.train_fn(self, batch, self.epoch_idx * len(self.train_dataloader) + self.batch_idx)
                        tqbar_batch.set_postfix(
                            loss=round(loss, 4), 
                            batch=f"{self.batch_idx + 1}/{len(self.train_dataloader)}")
                        if self.config.eval_per_n_steps > 0 and (self.batch_idx + 1) % self.config.eval_per_n_steps == 0:
                            self.eval(train_meta={"epoch_idx": self.epoch_idx, "batch_idx": self.batch_idx, "last_loss": loss})
                tqbar_epoch.set_postfix(epoch=f"{self.epoch_idx + 1}/{self.config.train_epochs}")
                if self.config.eval_per_n_epochs > 0 and (self.epoch_idx + 1) % self.config.eval_per_n_epochs == 0:
                            self.eval(train_meta={"epoch_idx": self.epoch_idx, "batch_idx": 0, "last_loss": loss})
                
    def eval(self, 
             dataloader: Optional[Iterable] = None, 
             train_meta: Dict = {"epoch_idx": 0, "batch_idx": 0, "last_loss": 0.0}):
        eval_dataloader = self.eval_dataloader
        if dataloader is not None:
            eval_dataloader = dataloader
        num_eval_batches = len(self.eval_dataloader)
        with progress(eval_dataloader, desc="Evaluating Batch: ", disable=dist.get_rank() != 0, total=num_eval_batches) as tqbar_batch:
            for batch_idx, batch in enumerate(tqbar_batch):
                if isinstance(self.engine, PipelineEngine):
                    self.engine.reset_activation_shape()
                    if self.engine.total_loss is not None:
                        total_loss = self.engine.total_loss.detach().clone()
                    else:
                        total_loss = None
                    self.engine.total_loss = None
                self.generation_server_handler()
                self.engine.eval()
                result = self.eval_fn(self, batch, train_meta)
                get_accelerator().empty_cache()
                if isinstance(self.engine, PipelineEngine):
                    self.engine.total_loss = total_loss
                if (self.config.pp_size == 1 or env.pp_rank == self.config.pp_size - 1) \
                    and (self.config.tp_size == 1 or env.tp_rank == self.config.tp_size - 1):
                    self.metric_wrapper.update(result)
                    # for metric in self.metrics:
                    #     if metric.gather_result:
                    #         result = metric.gather(result)
                    #     metric.update(result)
                tqbar_batch.set_postfix(
                    batch=f"{batch_idx + 1}/{num_eval_batches}")
        if (self.config.pp_size == 1 or env.pp_rank == self.config.pp_size - 1) \
            and (self.config.tp_size == 1 or env.tp_rank == self.config.tp_size - 1):
            metric_results = self.metric_wrapper.get_metric()
            self.metric_wrapper.reset()
        
            if len(metric_results) > 0:  # 如果 metric 不为 None 需要 print 。
                f_rich_progress.print(metric_results)

        if isinstance(self.engine, PipelineEngine):
            self.engine.reset_activation_shape()
            self.communicate_buffer_shape = None
                
    @staticmethod
    def train_fn(trainer, batch: Tuple, global_step) -> float:
        if trainer.config.pp_size > 1:
            loss = trainer.engine.train_batch(data_iter=cycle([batch]))
        else:
            input_ids, labels = batch
            logits = trainer.engine(input_ids=input_ids.cuda()).logits
            loss = trainer.loss_fn(logits, labels)
            if not isinstance(trainer.optimizer, InplaceSGD):
                trainer.engine.backward(loss)
                trainer.engine.step()
            else:
                # for inplace_sgd only
                if trainer.optimizer.clip_grad_norm is not None:
                    trainer.optimizer.grad_norm(loss)
                    if trainer.optimizer.zero_enabled:
                        trainer.engine.optimizer.get_param_coordinator(training=True).reset_step()
                        # zero-3 doesn't support backward twice, so need an additional forward here
                        logits = trainer.engine(input_ids=input_ids.cuda()).logits
                        loss = trainer.loss_fn(logits, labels)
                if trainer.lr_scheduler:
                    lr = trainer.lr_scheduler.step(global_step)
                else:
                    lr = trainer.optimizer.lr
                trainer.optimizer.backward_step(loss, lr)
                if trainer.optimizer.zero_enabled:  # TODO: should tp do this too?
                    trainer.engine.optimizer.get_param_coordinator(training=True).reset_step()
        return loss.item()

    @staticmethod
    def eval_fn(trainer, 
                batch: Tuple, 
                train_meta: Dict = {"epoch_idx": 0, "batch_idx": 0, "last_loss": 0.0}) -> Any:
        input_ids, labels = batch
        if isinstance(trainer.engine, PipelineEngine):
            generation_model = PipelineGenerationMixin(
                engine=trainer.engine
            )
        else:
            generation_model = trainer.model
        input_ids = generation_model.generate(input_ids=input_ids.cuda(), attention_mask=torch.ones_like(input_ids).cuda(), generation_config=trainer.eval_config)
        return {
            "input_ids": input_ids,
            "labels": labels,
            "train_meta": train_meta
        }

    def save_checkpoint(self, path: str, process_exclusion: bool = False, mode: str = "trainer", **kwargs):...
    def save_checkpoint(self, path: str, process_exclusion: bool = False, mode: str = "trainer", 
                        protocol: str="file", **kwargs):
        dist.barrier()
        assert protocol in ["file", "petrel"], f"Only support file and petrel protocol, not `{protocol}`."
        assert mode in ["trainer", "model"], f"Only support `trainer` and `model` mode, not `{mode}`."
        IODriver = FileIODriver if protocol == 'file' else PetrelIODriver
        IODriver.makedirs(path, exist_ok=True)
        if mode == "model":
            if isinstance(self.engine.module, CollieModelForCausalLM) or isinstance(self.engine.module, PipelineModel):
                if is_zero3_enabled(self.config):
                    with deepspeed.zero.GatheredParameters(list(self.engine.module.parameters(recurse=True)), modifier_rank=0):
                        if env.dp_rank == 0:
                            self.engine.module.save_parallel_state_dict(
                                state_dict=self.engine.module.state_dict(),
                                path=path,
                                config=self.config,
                                process_exclusion=process_exclusion,
                                protocol=protocol
                            )
                else:
                    self.engine.module.save_parallel_state_dict(
                        state_dict=self.engine.module.state_dict(),
                        path=path,
                        config=self.config,
                        process_exclusion=process_exclusion,
                        protocol=protocol
                    )
            elif isinstance(self.engine.module, PreTrainedModel):
                if is_zero3_enabled(self.config):
                    with deepspeed.zero.GatheredParameters(list(self.engine.module.parameters(recurse=True)), modifier_rank=0):
                        if env.dp_rank == 0:
                            self.engine.module.save_pretrained(
                                save_directory=path,
                                **kwargs
                            )
                else:
                    self.engine.module.save_pretrained(
                        save_directory=path,
                        **kwargs
                    )
        if mode == "trainer":
            # save parallel_settings
            if env.dp_rank == 0:
                dist_config = {
                    "dp_size": env.dp_size, "tp_size": env.tp_size,
                    "pp_size": env.pp_size
                }
                IODriver.save(json.dumps(dist_config), os.path.join(path, "collie.json"))
            engine = self.engine
            # DeepSpeedEngine.save_checkpoint
            
            if engine.zero_optimization_partition_weights():
                # Prepare for checkpoint save by ensuring all parameters are partitioned
                engine.optimizer.checkpoint_event_prologue()

            ## DeepSpeedEngine._save_checkpoint
            zero_optimizer_state = engine.zero_optimization() or engine.bfloat16_enabled()
            state = dict(module=engine.module.state_dict(), 
                         optimizer=engine.optimizer.state_dict() if engine.optimizer and not zero_optimizer_state else None,
                        lr_scheduler=engine.lr_scheduler.state_dict() if engine.lr_scheduler is not None else None,
                        data_sampler=engine.training_dataloader.data_sampler.state_dict() if
                        (engine.training_dataloader is not None and engine.curriculum_learning_enabled()) else None,
                        sparse_tensor_module_names=engine.sparse_tensor_module_names,
                        skipped_steps=engine.skipped_steps,
                        global_steps=engine.global_steps,
                        global_samples=engine.global_samples)

            IODriver.save(state, os.path.join(path, self.checkpoint_file))

            if engine.save_zero_checkpoint:
                self._save_zero_checkpoint(path, IODriver)

            if engine.zero_optimization_partition_weights():
                engine.optimizer.checkpoint_event_epilogue()

        dist.barrier()

    def load_checkpoint(self, path: str, process_exclusion: bool = False, mode: str = "trainer", **kwargs):...
    def load_checkpoint(self, path: str, process_exclusion: bool = False, mode: str = "trainer",
                        protocol: str = 'file', **kwargs):
        assert protocol in ["file", "petrel"], f"Only support file and petrel protocol, not `{protocol}`."
        assert mode in ["trainer", "model"], f"Only support `trainer` and `model` mode, not `{mode}`."
        IODriver = FileIODriver if protocol == 'file' else PetrelIODriver
        assert IODriver.exists(path), f"`{path}` does not exist."
        engine = self.engine
        if mode == "model":
            if isinstance(self.engine.module, CollieModelForCausalLM) or isinstance(self.engine.module, PipelineModel):
                if is_zero3_enabled(self.config):
                    if env.dp_rank == 0:
                        state_dict = self.engine.module.load_parallel_state_dict(
                            path=path, config=self.config, process_exclusion=process_exclusion, protocol=protocol
                            )
                    for attr in state_dict.keys():
                        with deepspeed.zero.GatheredParameters(self.engine.module.state_dict()[attr], modifier_rank=0):
                            if env.dp_rank == 0:
                                self.engine.module.state_dict()[attr].copy_(state_dict[attr])
                else:
                    self.engine.module.load_state_dict(
                        self.engine.module.load_parallel_state_dict(
                            path=path, config=self.config, process_exclusion=process_exclusion, protocol=protocol
                        )
                    )
            elif isinstance(self.engine.module, PreTrainedModel):
                if is_zero3_enabled(self.config):
                    index = None
                    if IODriver.exists(os.path.join(path, "pytorch_model.bin.index.json")):
                        weight_map = json.loads(IODriver.load(os.path.join(path, "pytorch_model.bin.index.json"), mode="r"))["weight_map"]
                        index = OrderedDict()
                        for key, value in weight_map.items():
                            if value not in index.keys():
                                index[value] = [key]
                            else:
                                index[value].append(key)
                    if index is not None:
                        for key, value in index.items():
                            with deepspeed.zero.GatheredParameters([self.engine.module.state_dict()[attr] for attr in value], modifier_rank=0):
                                if env.dp_rank == 0:
                                    state_dict = IODriver.load(os.path.join(path, key), mode="br")
                                    for attr in value:
                                        self.engine.module.state_dict()[attr].copy_(state_dict[attr])
                    else:
                        with deepspeed.zero.GatheredParameters(list(self.engine.module.parameters(recurse=True)), modifier_rank=0):
                            if env.dp_rank == 0:
                                state_dict = reduce(lambda x, y: {**x, **y}, [IODriver.load(os.path.join(path, file), mode="rb") for file in glob.glob(os.path.join(path, "*.bin"))])
                                self.engine.module.load_state_dict(state_dict)
                else:
                    index = None
                    if IODriver.exists(os.path.join(path, "pytorch_model.bin.index.json")):
                        weight_map = json.loads(IODriver.load(os.path.join(path, "pytorch_model.bin.index.json"), mode="r"))["weight_map"]
                        index = OrderedDict()
                        for key, value in weight_map.items():
                            if value not in index.keys():
                                index[value] = [key]
                            else:
                                index[value].append(key)
                    if index is not None:
                        for key, value in index.items():
                            state_dict = IODriver.load(os.path.join(path, key), mode="br")
                            for attr in value:
                                self.engine.module.state_dict()[attr].copy_(state_dict[attr])
                    else:
                        state_dict = reduce(lambda x, y: {**x, **y}, [IODriver.load(os.path.join(path, file)) for file in glob.glob(os.path.join(path, "*.bin"))])
                        self.engine.module.load_state_dict(state_dict)
        if mode == "trainer":
            # check
            loaded_args = json.loads(IODriver.load(os.path.join(path, "collie.json"), "r"))
            assert loaded_args["dp_size"] == env.dp_size and \
                loaded_args["tp_size"] == env.tp_size and \
                loaded_args["pp_size"] == env.pp_size, \
                "Loaded checkpoint's world_size is not equal to the current " \
                f"settings: dp * tp * pp {loaded_args['dp_size']} * " \
                f"{loaded_args['tp_size']} * {loaded_args['pp_size']}" \
                f"!= {env.dp_size} * {env.tp_size} * {env.pp_size}."

            # DeepSpeed.load_checkpoint
            if engine.zero_optimization_partition_weights():
                # Prepare for checkpoint load by ensuring all parameters are partitioned
                engine.optimizer.checkpoint_event_prologue()

            ## DeepSpeed._load_checkpoint
            checkpoint = IODriver.load(os.path.join(path, self.checkpoint_file), "b")
            
            module = checkpoint["module"]
            engine.module.load_state_dict(module)

            has_zero_optimizer_state = engine.zero_optimization() or engine.bfloat16_enabled()
            if engine.optimizer is not None and not has_zero_optimizer_state:
                engine.optimizer.load_state_dict(checkpoint['optimizer'])

            if engine.lr_scheduler is not None:
                engine.lr_scheduler.load_state_dict(checkpoint['lr_scheduler'])

            if engine.training_dataloader is not None and engine.curriculum_learning_enabled(
            ) and 'data_sampler' in checkpoint:
                engine.training_dataloader.data_sampler.load_state_dict(checkpoint['data_sampler'])

            if 'sparse_tensor_module_names' in checkpoint:
                sparse_tensor_module_names = checkpoint['sparse_tensor_module_names']
            elif 'csr_tensor_module_names' in checkpoint:
                sparse_tensor_module_names = checkpoint['csr_tensor_module_names']
            else:
                sparse_tensor_module_names = None
            if sparse_tensor_module_names is not None:
                engine.sparse_tensor_module_names = sparse_tensor_module_names

            engine.global_steps = checkpoint['global_steps']
            engine.global_samples = checkpoint.get('global_samples', engine.global_steps * engine.train_batch_size())
            engine.skipped_steps = checkpoint['skipped_steps']

            load_zero_checkpoint = engine.zero_optimization() or engine.bfloat16_enabled()
            if load_zero_checkpoint:
                success = self._load_zero_checkpoint(path, IODriver)
                if not success:
                    engine.optimizer._restore_from_bit16_weights()

            if engine.zero_optimization_partition_weights():
                engine.optimizer.checkpoint_event_epilogue()

    def _save_zero_checkpoint(self, path, driver):
        zero_path = os.path.join(path, self.zero_checkpoint_file)
        zero_sd = self.engine.optimizer.state_dict()
        driver.save(zero_sd, zero_path)

    def _load_zero_checkpoint(self, path, driver):
        engine = self.engine
        
        zero_sd_list = []
        for dp_rank in range(engine.dp_world_size):
            zero_ckpt = os.path.join(path, self.zero_checkpoint_file)
            zero_ckpt = zero_ckpt.replace(F"dp{env.dp_rank}", f"dp{dp_rank}")
            zero_sd_list.append(driver.load(zero_ckpt, "b"))

        engine.optimizer.load_state_dict(
            state_dict_list=zero_sd_list,
            load_from_fp32_weights=engine.zero_load_from_fp32_weights(),
        )

        return True<|MERGE_RESOLUTION|>--- conflicted
+++ resolved
@@ -1,10 +1,7 @@
 import os
 import json
-<<<<<<< HEAD
 import logging
-=======
 import glob
->>>>>>> 32fa6c59
 from typing import Optional, Callable, Union, Tuple, Iterable, Any, Dict, Sequence
 from collections import OrderedDict
 from functools import reduce
@@ -236,20 +233,12 @@
             )
         else:
             self.eval_dataloader = None
-<<<<<<< HEAD
 
         # set logger level
         deepspeed_logging_level = logging.ERROR if 'logging_level' not in self.config.ds_config \
             else self.config.ds_config['logging_level']
         deepspeed.utils.logging.logger.setLevel(deepspeed_logging_level)
         
-    def init_metrics(self):
-        for metric in self.metrics:
-            metric.construct(self)
-        
-=======
-              
->>>>>>> 32fa6c59
     def train(self, dataloader: Optional[Iterable] = None):
         train_dataloader = self.train_dataloader
         loss = 0.0
