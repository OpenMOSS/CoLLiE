--- conflicted
+++ resolved
@@ -161,11 +161,7 @@
         if evaluators is None or (hasattr(evaluators, "__len__") and len(evaluators) == 0):
             evaluators = Evaluator(model=model, dataset=eval_dataset, metrics=metrics, eval_fn=eval_fn,
                  config=config, collate_fn=eval_dataset_collate_fn, data_provider=None,
-<<<<<<< HEAD
-                 eval_config=eval_config)
-=======
                  generation_config=generation_config)
->>>>>>> 12cc1106
             evaluators.engine = self.engine
             evaluators.monitor = self.monitor
             evaluators.data_provider = self.data_provider
