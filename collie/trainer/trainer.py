--- conflicted
+++ resolved
@@ -207,14 +207,8 @@
                 engine=trainer.engine
             )
         else:
-<<<<<<< HEAD
-            generation_model = trainer.model
-        input_ids = generation_model.generate(input_ids=input_ids.cuda(), attention_mask=torch.ones_like(input_ids).cuda())
-        generation_model._clean_past_key_values()
-=======
             generation_model = trainer.engine
         input_ids = generation_model.generate(input_ids=input_ids.cuda(), attention_mask=torch.ones_like(input_ids).cuda(), generation_config=trainer.eval_config)
->>>>>>> 19a2b487
         return {
             "input_ids": input_ids,
             "labels": labels,
