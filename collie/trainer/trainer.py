--- conflicted
+++ resolved
@@ -62,20 +62,6 @@
             env.dp_rank, env.pp_rank, env.tp_rank
         )
         
-<<<<<<< HEAD
-=======
-    def set_ds_config(self):
-        if isinstance(self.config, str):
-            self.config = load_config(self.config)
-        if isinstance(self.config.ds_config, str):
-            self.config.ds_config = load_config(self.config.ds_config)
-        if "train_micro_batch_size_per_gpu" not in self.config.ds_config.keys():
-            self.config.ds_config["train_micro_batch_size_per_gpu"] = self.config.train_micro_batch_size
-        if "gradient_accumulation_steps" not in self.config.ds_config.keys():
-            self.config.ds_config["gradient_accumulation_steps"] = self.config.gradient_accumulation_steps
-        print(self.config)
-        
->>>>>>> f0e5d145
     def setup_parallel_model(self):
         """Setup parallel model.
         """
@@ -89,13 +75,8 @@
         self.engine, self.optimizer, _, self.lr_schedule = setup_ds_engine(
             model=self.model,
             optimizer=self.optimizer,
-<<<<<<< HEAD
             lr_schedule=self.lr_schedule,
-            args=self.args
-=======
-            mpu=parallel_state if self.config.pp_size == 1 else None,
-            config=self.config.ds_config
->>>>>>> f0e5d145
+            config=self.config
         )
         self.config.train_micro_batch_size = self.engine.train_micro_batch_size_per_gpu()
         self.config.gradient_accumulation_steps = self.engine.gradient_accumulation_steps()
@@ -135,7 +116,6 @@
             metric.construct(self)
         
     def train(self, dataloader: Optional[Iterable] = None):
-        self.engine.train()
         train_dataloader = self.train_dataloader
         loss = 0.0
         if dataloader is not None:
@@ -151,9 +131,10 @@
                                 if self.communicate_buffer_shape != batch[0].shape:
                                     self.engine.reset_activation_shape()
                                     self.communicate_buffer_shape = batch[0].shape
+                        self.engine.train()
                         loss = self.train_fn(self, batch)
                         tqbar_batch.set_postfix(
-                            loss=round(loss, 2), 
+                            loss=round(loss, 4), 
                             batch=f"{batch_idx + 1}/{len(self.train_dataloader)}")
                         if self.config.eval_per_n_steps > 0 and (batch_idx + 1) % self.config.eval_per_n_steps == 0:
                             self.eval(train_meta={"epoch_idx": epoch_idx, "batch_idx": batch_idx, "last_loss": loss})
@@ -164,7 +145,6 @@
     def eval(self, 
              dataloader: Optional[Iterable] = None, 
              train_meta: Dict = {"epoch_idx": 0, "batch_idx": 0, "last_loss": 0.0}):
-        self.engine.eval()
         eval_dataloader = self.eval_dataloader
         if dataloader is not None:
             eval_dataloader = dataloader
@@ -178,6 +158,7 @@
                     else:
                         total_loss = None
                     self.engine.total_loss = None
+                self.engine.eval()
                 result = self.eval_fn(self, batch, train_meta)
                 if isinstance(self.engine, PipelineEngine):
                     self.engine.total_loss = total_loss
@@ -199,7 +180,7 @@
             loss = trainer.engine.train_batch(data_iter=iter([batch]))
         else:
             input_ids, labels = batch
-            logits = trainer.engine(input_ids.cuda())
+            logits = trainer.engine(input_ids.cuda()).logits
             loss = trainer.loss_fn(logits, labels)
             trainer.engine.backward(loss)
             trainer.engine.step()
