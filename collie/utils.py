from deepspeed.runtime.zero.stage_1_and_2 import DeepSpeedZeroOptimizer
from megatron.core import parallel_state, tensor_parallel
from deepspeed.runtime.utils import set_random_seed
from deepspeed.accelerator import get_accelerator
from megatron.core import parallel_state
import deepspeed
import torch

import re
import os
import copy
import subprocess

def patch_deepspeed(args):
    if hasattr(args, "ds_config") \
        and "zero_optimization" in args.ds_config.keys() \
            and "offload_optimizer" in args.ds_config["zero_optimization"].keys() \
                and "pin_memory" in args.ds_config["zero_optimization"]["offload_optimizer"].keys() \
                    and not args.ds_config["zero_optimization"]["offload_optimizer"]["pin_memory"]:
        get_accelerator().pin_memory = lambda x: x
    if hasattr(args, "ds_config") \
        and "zero_optimization" in args.ds_config.keys() \
            and "offload_param" in args.ds_config["zero_optimization"].keys() \
                and "pin_memory" in args.ds_config["zero_optimization"]["offload_param"].keys() \
                    and not args.ds_config["zero_optimization"]["offload_param"]["pin_memory"]:
        get_accelerator().pin_memory = lambda x: x
    raw_init = copy.deepcopy(DeepSpeedZeroOptimizer.__init__)
    def safe_init(self, *args, **kwargs):
        while True:
            try:
                raw_init(self, *args, **kwargs)
                break
            except RuntimeError as e:
                continue
    DeepSpeedZeroOptimizer.__init__ = safe_init
    raw_initialize_optimizer_states = copy.deepcopy(DeepSpeedZeroOptimizer.initialize_optimizer_states)
    def safe_initialize_optimizer_states(self, *args, **kwargs):
            while True:
                try:
                    raw_initialize_optimizer_states(self, *args, **kwargs)
                    break
                except RuntimeError as e:
                    continue
    DeepSpeedZeroOptimizer.initialize_optimizer_states = safe_initialize_optimizer_states
    
def patch_megatron():
    parallel_state.get_model_parallel_world_size = lambda: parallel_state.get_tensor_model_parallel_world_size()
    parallel_state.get_model_parallel_rank = lambda: parallel_state.get_tensor_model_parallel_rank()
    
def find_tensors():
    """
    Adopted from https://discuss.pytorch.org/t/how-to-debug-causes-of-gpu-memory-leaks/6741/3
    """
    import torch
    import gc
    for obj in gc.get_objects():
        try:
            if torch.is_tensor(obj) or (hasattr(obj, 'data') and torch.is_tensor(obj.data)):
                print(type(obj), obj.size(), obj.dtype, obj.device)
        except:
            pass
        
def set_seed(args):
    """Set random seed for reproducibility.
    """
    tensor_parallel.model_parallel_cuda_manual_seed(args.seed)
    set_random_seed(args.seed)
    
def setup_distributation(args) -> None:
    """Setup the distributed training environment.
    Support two kinds of distributed training:
    1. launch from torchrun
        eg: torchrun --standalone --nproc_per_node=8 train.py
    2. launch from slurm
        eg. srun --partition=xxx --gres=gpu:8 --ntasks=8 --ntasks-per-node=8 --job-name=xxx --kill-on-bad-exit=1 train.py
    """
<<<<<<< HEAD
    if torch.distributed.is_initialized():
        return
    patch_deepspeed();patch_megatron()
=======
    patch_deepspeed(args);patch_megatron()
>>>>>>> 89abab85
    if "WORLD_SIZE" in os.environ.keys():
        # launch from pytorch
        master_addr = os.environ.get("MASTER_ADDR", "localhost")
        master_port = os.environ.get("MASTER_PORT", "27001")
    elif "SLURM_JOB_NODELIST" in os.environ.keys():
        # launch from slurm
        node_list_str = os.environ["SLURM_JOB_NODELIST"]
        node_list = []
        result = re.search(r"\[(.*?)\]", node_list_str)
        if result is None:
            node_list.append(node_list_str)
        else:
            node_list.extend([item for item in result.groups(1)[0].split(",")])
            for i in node_list:
                if "-" in i:
                    node_list.extend(list(map(lambda x: f"{x}", range(int(i.split("-")[0]), int(i.split("-")[1]) + 1))))
                    node_list.remove(i)
            node_list = list(map(lambda x: re.sub(r"\[(.*?)\]", x, node_list_str), node_list))
            node_list = sorted(node_list)
            master_addr = node_list[0]
            result = subprocess.run(["scontrol", "show", "node", master_addr], capture_output=True)
            result = re.search(r"NodeAddr=(.*?)\s", result.stdout.decode())
            if result:
                master_addr = result.groups(1)[0]
            if "MASTER_PORT" in os.environ.keys():
                master_port = os.environ["MASTER_PORT"]
            else:
                master_port = 27002
            os.environ["LOCAL_RANK"] = os.environ["SLURM_LOCALID"]
            os.environ["RANK"] = os.environ["SLURM_PROCID"]
            os.environ["WORLD_SIZE"] = os.environ["SLURM_NTASKS"]
    deepspeed.init_distributed(dist_backend='nccl', 
                                init_method="tcp://{}:{}".format(
                                    master_addr, 
                                    master_port),
                                world_size=int(os.environ["WORLD_SIZE"]),
                                rank=int(os.environ["RANK"]))
    parallel_state.initialize_model_parallel(tensor_model_parallel_size=args.tp_size)
    # random seed has to be set after deepspeed.init_distributed
    set_seed(args)
    torch.cuda.set_device(torch.device('cuda:{}'.format(os.environ["LOCAL_RANK"])))
    
def rank_dbg(rank: int=0):
    import os
    if os.environ["RANK"] == f"{rank}":
        import pdb
        pdb.set_trace()<|MERGE_RESOLUTION|>--- conflicted
+++ resolved
@@ -74,13 +74,9 @@
     2. launch from slurm
         eg. srun --partition=xxx --gres=gpu:8 --ntasks=8 --ntasks-per-node=8 --job-name=xxx --kill-on-bad-exit=1 train.py
     """
-<<<<<<< HEAD
     if torch.distributed.is_initialized():
         return
-    patch_deepspeed();patch_megatron()
-=======
     patch_deepspeed(args);patch_megatron()
->>>>>>> 89abab85
     if "WORLD_SIZE" in os.environ.keys():
         # launch from pytorch
         master_addr = os.environ.get("MASTER_ADDR", "localhost")
