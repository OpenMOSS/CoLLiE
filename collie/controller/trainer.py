--- conflicted
+++ resolved
@@ -24,11 +24,7 @@
 from deepspeed.runtime.engine import DeepSpeedSchedulerCallable
 from transformers.generation.utils import GenerationConfig
 from transformers.modeling_utils import PreTrainedModel, load_state_dict
-<<<<<<< HEAD
-from peft import PeftModel, get_peft_model_state_dict, set_peft_model_state_dict, PeftType
-=======
 from peft import PeftModel, PeftConfig, get_peft_model_state_dict, set_peft_model_state_dict
->>>>>>> 1b67f4c5
 from transformers import PreTrainedTokenizerBase
 from transformers.utils import ContextManagers
 
@@ -454,24 +450,11 @@
         
         if not isinstance(self.model, PeftModel):
             return self.save_model(path=path, protocol=protocol, **kwargs)
-<<<<<<< HEAD
-        
-        state_dict = get_peft_model_state_dict(self.model)
-        io_driver.makedirs(path, exist_ok=True)
-        named_parameters = {name: param for name, param in self.engine.module.named_parameters() if name in state_dict.keys()}
-        contexts = []
-        if is_zero3_enabled(self.config):
-            contexts.append(deepspeed.zero.GatheredParameters(named_parameters.values()))
-        with ContextManagers(contexts):
-            if env.dp_rank == 0 or not is_zero3_enabled(self.config):
-                for key in state_dict.keys():
-                    state_dict[key] = named_parameters[key].data
-                io_driver.save(state_dict, os.path.join(path, "adapter_model.bin"))
-=======
         io_driver = IODriver.from_protocol(protocol)
         io_driver.makedirs(path, exist_ok=True)
         # TODO 支持原 peft 里那样多个 adapter 的保存和加载
         contexts = []
+        named_parameters = {name: param for name, param in self.engine.module.named_parameters() if name in state_dict.keys()}
         state_dict = get_peft_model_state_dict(
             self.model, adapter_name="default"
         )
@@ -483,8 +466,9 @@
             contexts.append(deepspeed.zero.GatheredParameters(list(state_dict.values())))
         with ContextManagers(contexts):
             if env.dp_rank == 0 or not is_zero3_enabled(self.config):
+                for key in state_dict.keys():
+                    state_dict[key] = named_parameters[key].data
                 io_driver.save(state_dict, os.path.join(path, name))
->>>>>>> 1b67f4c5
         if env.rank == 0:
             io_driver.save(json.dumps(self.config.peft_config.__dict__), os.path.join(path, "adapter_config.json"))
         
