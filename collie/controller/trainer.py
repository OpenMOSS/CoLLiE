--- conflicted
+++ resolved
@@ -314,21 +314,9 @@
                         self.engine.train()
                         self.on_train_batch_begin(batch)
                         with self.monitor as item:
-<<<<<<< HEAD
                             loss = self.train_fn(self, batch, self.global_batch_idx)
                             item.update({"loss": round(loss, 4),
                                          "lr": self.lr,
-=======
-                            loss = self.train_fn(self, batch, self.epoch_idx * self.steps_per_epoch + self.batch_idx)
-                            # 获取lr
-                            if self.lr_scheduler:
-                                lr = self.lr_scheduler.get_last_lr()[0]
-                            else:
-                                lr = self.optimizer.param_groups[0]['lr']
-                            item.update(
-                                {"loss": round(loss, 4),
-                                         "lr": lr,
->>>>>>> ebbc27e5
                                          "batch": batch,
                                          "batch_idx": self.batch_idx,
                                          "epoch_idx": self.epoch_idx,
@@ -412,7 +400,6 @@
                 if trainer.optimizer.zero_enabled:  # TODO: should tp do this too?
                     trainer.engine.optimizer.get_param_coordinator(training=True).reset_step()
         return loss.detach().cpu().item()
-<<<<<<< HEAD
     
     @property
     def lr(self):
@@ -421,8 +408,6 @@
         else:
             lr = self.optimizer.param_groups[0]['lr']
         return lr
-=======
->>>>>>> ebbc27e5
 
     def save_model(self, path: str, process_exclusion: bool = False, **kwargs):...
     def save_model(self, path: str, process_exclusion: bool = False,
