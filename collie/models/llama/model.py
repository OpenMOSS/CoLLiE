import os
import gc
import json

import torch
from torch import nn
import torch.utils.checkpoint
import torch.nn.functional as F
import torch.distributed as dist

from megatron.core import parallel_state
from megatron.core import tensor_parallel

from deepspeed.pipe import LayerSpec, TiedLayerSpec
from deepspeed.accelerator import get_accelerator

import math
from einops import rearrange

try:
    from flash_attn.modules.mha import SelfAttention as FlashAttention
except ModuleNotFoundError:
    FlashAttention = None

from collie.log.logger import logger
from collie.config import load_config
from collie.config import CollieConfig
from collie.utils import progress, env, dict_as_params, concat_tensor
from collie.driver.io import IODriver
from collie.models.base import CollieModelForCausalLM
from collie.module import ColumnParallelLinearWithoutBias, RowParallelLinearWithoutBias, ColumnParallelLMHead

from typing import Union, Optional, Tuple
from collections import OrderedDict
from transformers.modeling_utils import dtype_byte_size
from transformers.modeling_utils import PretrainedConfig
from transformers.modeling_outputs import CausalLMOutputWithPast

class RotaryPositionEmbedding(nn.Module):
    def __init__(self, head_dim: int) -> None:
        super().__init__()
        inv_freq = 1.0 / (10000.0 ** (
            torch.arange(0, head_dim, 2)[: (head_dim // 2)].float() / head_dim))
        self.register_buffer('inv_freq', inv_freq)

    def forward(self,
                query: torch.Tensor,
                key: torch.Tensor,
                seq_len: int,
                start_pos: int = 0):
        t = query.dtype
        query = torch.view_as_complex(
            query.float().reshape(*query.shape[:-1], -1, 2))
        key = torch.view_as_complex(
            key.float().reshape(*key.shape[:-1], -1, 2))
        freqs = torch.outer(torch.arange(
            (2 ** 16) * 2, device=self.inv_freq.device), self.inv_freq).float()
        freqs_cis = torch.polar(torch.ones_like(freqs), freqs)[
            start_pos: start_pos + seq_len]
        shape = [d if i == 1 or i == query.ndim -
                 1 else 1 for i, d in enumerate(query.shape)]
        freqs_cis = freqs_cis.view(*shape)
        query = torch.view_as_real(query * freqs_cis).flatten(3)
        key = torch.view_as_real(key * freqs_cis).flatten(3)
        return query.type(t), key.type(t)

class RMSNormalize(nn.Module):
    def __init__(self, dim=None, dtype=torch.float, eps=1e-5, weight=None):
        super(RMSNormalize, self).__init__()
        if weight is not None:
            self.weight = weight
        else:
            self.weight = nn.Parameter(torch.ones(dim, dtype=dtype, device=get_accelerator().current_device_name()))
        self.eps = eps
    def forward(self, hidden_states):
        variance = hidden_states.to(torch.float32).pow(2).mean(-1, keepdim=True)
        hidden_states = hidden_states * torch.rsqrt(variance + self.eps)
        if self.weight.dtype in [torch.float16, torch.bfloat16]:
            hidden_states = hidden_states.to(self.weight.dtype)
        return hidden_states * self.weight


class LlamaLayer(nn.Module):
    def __init__(self, config: CollieConfig) -> None:
        super().__init__()
        self.config = config
        if hasattr(config, "num_key_value_heads"):
            # llama2 (transformers >= 4.31.0)
            self.num_key_value_heads = config.num_key_value_heads
        else:
            self.num_key_value_heads = config.num_attention_heads
        self.num_key_value_groups = config.num_attention_heads // self.num_key_value_heads
        self.num_heads = config.num_attention_heads
        self.head_dim = config.hidden_size // config.num_attention_heads
        self.self_attn = nn.ModuleDict(
            {
                "q_proj": ColumnParallelLinearWithoutBias(
                    config.hidden_size,
                    self.num_heads * self.head_dim,
                    bias=False,
                    gather_output=False,
                    init_method=lambda x: x
                ),
                "k_proj": ColumnParallelLinearWithoutBias(
                    config.hidden_size,
                    self.num_key_value_heads * self.head_dim,
                    bias=False,
                    gather_output=False,
                    init_method=lambda x: x
                ),
                "v_proj": ColumnParallelLinearWithoutBias(
                    config.hidden_size,
                    self.num_key_value_heads * self.head_dim,
                    bias=False,
                    gather_output=False,
                    init_method=lambda x: x
                ),
                "o_proj": RowParallelLinearWithoutBias(
                    self.num_heads * self.head_dim,
                    config.hidden_size,
                    bias=False,
                    input_is_parallel=True,
                    init_method=lambda x: x
                ),
                "rotary_emb": RotaryPositionEmbedding(
                    self.config.hidden_size // self.config.num_attention_heads)
            }
        )
        self.input_layernorm = RMSNormalize(
            dim=config.hidden_size,
            eps=config.rms_norm_eps
        )
        self.mlp = nn.ModuleDict({
            "gate_proj": ColumnParallelLinearWithoutBias(
                config.hidden_size,
                config.intermediate_size,
                bias=False,
                gather_output=False,
                init_method=lambda x: x
            ),
            "up_proj": ColumnParallelLinearWithoutBias(
                config.hidden_size,
                config.intermediate_size,
                bias=False,
                gather_output=False,
                init_method=lambda x: x
            ),
            "down_proj": RowParallelLinearWithoutBias(
                config.intermediate_size,
                config.hidden_size,
                bias=False,
                input_is_parallel=True,
                init_method=lambda x: x
            )
        })
        self.post_attention_layernorm = RMSNormalize(
            dim=config.hidden_size,
            eps=config.rms_norm_eps
        )
        # 务必保持变量名一致
        self.use_cache = self.config.model_config.use_cache
        self.past_key_values = None
        self.hidden_states = None

    def _forward(self, 
                 hidden_states: torch.Tensor,
                 attention_mask: Optional[torch.Tensor] = None, **kwargs):
        if not self.training:
            self.hidden_states = hidden_states
        else:
            self.hidden_states = None
        assert hidden_states.ndim == 3, f"hidden_states.shape must be (B, N, H), but got {hidden_states.shape}"
        batch_size, seq_len, _ = hidden_states.shape
        _hidden_states = self.input_layernorm(hidden_states)
        query, key, value = self.self_attn["q_proj"](_hidden_states), self.self_attn["k_proj"](
            _hidden_states), self.self_attn["v_proj"](_hidden_states)
        query, key, value = rearrange(query, "b n (h d) -> b n h d", d=self.head_dim), \
            rearrange(key, "b n (h d) -> b n h d", d=self.head_dim), \
            rearrange(value, "b n (h d) -> b n h d", d=self.head_dim)
        if self.past_key_values is not None:
            start_pos = self.past_key_values.shape[3]
        else:
            start_pos = 0
        query, key = self.self_attn["rotary_emb"](query, key, seq_len, start_pos)
        key = torch.repeat_interleave(key, dim=2, repeats=self.num_key_value_groups)
        value = torch.repeat_interleave(value, dim=2, repeats=self.num_key_value_groups)
        if self.past_key_values is not None:
            query = torch.cat([self.past_key_values[0].permute([0, 2, 1, 3]), query], dim=1)
            key = torch.cat([self.past_key_values[0].permute([0, 2, 1, 3]), key], dim=1)
            value = torch.cat([self.past_key_values[1].permute([0, 2, 1, 3]), value], dim=1)
        if self.use_cache and not self.training:
            self.past_key_values = torch.stack((key.permute([0, 2, 1, 3]), value.permute([0, 2, 1, 3])), dim=0)
        attention_mask = attention_mask if attention_mask is not None else torch.ones((query.shape[0], query.shape[1])).to(hidden_states.device)
        if self.config.use_flash:
            assert FlashAttention is not None, \
                "Detected flash_attn is not installed. See https://github.com/HazyResearch/flash-attention"
            qkv = torch.stack([query, key, value], dim=2)
            output = FlashAttention()(qkv, key_padding_mask=attention_mask.bool(), causal=True)
            """ flash_attn_2 note: 
                from flash_attn.modules.mha import SelfAttention as FlashAttention
                require attention_mask as a bool tensor
                replace 'output, _ =' as 'output =' 
            """
            output = rearrange(output, "b n h d -> b n (h d)")
        else:
            query, key, value = query.permute(0, 2, 1, 3), key.permute(
                0, 2, 1, 3), value.permute(0, 2, 1, 3)
            attention_score = torch.matmul(query, key.transpose(
                2, 3)) / math.sqrt(self.head_dim)
            if seq_len + start_pos > 1:
                mask = torch.full((1, 1, seq_len + start_pos, seq_len + start_pos), float("-inf"))
                mask = torch.triu(mask, diagonal=1).to(
                    attention_score.device)
                attention_score = attention_score + mask
            key_padding_mask = (1.0 - attention_mask.unsqueeze(1).unsqueeze(2)) * torch.finfo(
                attention_score.dtype).min
            attention_score = F.softmax(
                attention_score + key_padding_mask, dim=-1).type_as(value)
            output = torch.matmul(attention_score, value)
            output = output.transpose(1, 2).contiguous().view(
                batch_size, seq_len + start_pos, -1)
        output = F.dropout(output, p=self.config.dropout,
                            training=self.training)
        output = output[:, start_pos:, :]
        hidden_states = hidden_states + self.self_attn["o_proj"](output)
        _hidden_states = self.post_attention_layernorm(hidden_states)
        hidden_states = hidden_states + F.dropout(self.mlp["down_proj"](F.silu(self.mlp["gate_proj"](
            _hidden_states)) * self.mlp["up_proj"](_hidden_states)), p=self.config.dropout, training=self.training)
        return hidden_states

    def forward(self, inputs: dict):
        if self.config.checkpointing and self.training:
            inputs["hidden_states"] = torch.utils.checkpoint.checkpoint(
                self._forward,
                inputs["hidden_states"],
                inputs.get("attention_mask", None)
            )
        else:
            inputs["hidden_states"] = self._forward(**inputs)
        return inputs


class LlamaForCausalLM(CollieModelForCausalLM):
    
    def __init__(self, config: CollieConfig) -> None:
        super().__init__(config)
        self.embed_tokens = tensor_parallel.VocabParallelEmbedding(
            self.collie_config.vocab_size,
            self.collie_config.hidden_size
        )
        self.layers = nn.ModuleList(
            [LlamaLayer(self.collie_config) for _ in range(self.collie_config.num_hidden_layers)])
        self.norm = RMSNormalize(
            dim=self.collie_config.hidden_size,
            eps=self.collie_config.rms_norm_eps
        )
        self.lm_head = ColumnParallelLinearWithoutBias(
            self.collie_config.hidden_size,
            self.collie_config.vocab_size,
            bias=False
        )
        # GenerationMixin 需要的额外参数
        self.config.is_decoder=True
        if config.model_config.tie_word_embeddings:
            self.lm_head.weight = self.embed_tokens.weight
        self.main_input_name = "input_ids"

    def forward(self, 
                input_ids: Optional[torch.Tensor] = None, 
                attention_mask: Optional[torch.Tensor] = None, 
                past_key_values: Optional[Tuple[torch.Tensor]] = None,
                **kwargs):
        inputs = {"input_ids": input_ids}
        if attention_mask is not None:
            inputs["attention_mask"] = attention_mask
        if input_ids == None:
            inputs["hidden_states"] = kwargs['inputs_embeds']
        else:
            inputs["hidden_states"] = self.embed_tokens(inputs["input_ids"])
        if past_key_values is not None:
            self._set_past_key_values(self.layers, past_key_values)
        else:
            self._clean_past_key_values(self.layers)
        all_hidden_states = ()
        for layer in self.layers:
            all_hidden_states += (inputs["hidden_states"],)
            inputs.update(layer(inputs))
        inputs["hidden_states"] = self.norm(inputs["hidden_states"])
        all_hidden_states += (inputs["hidden_states"], )
        inputs["logits"] = self.lm_head(inputs["hidden_states"])
        return CausalLMOutputWithPast(
            loss=None,
            logits=inputs["logits"],
            past_key_values=self._get_past_key_values(self.layers),
            hidden_states=all_hidden_states,
            attentions=None
        )

    def clean(self):
        self._clean_hidden_states([*self.layers, self.lm_head])
        self._clean_past_key_values(self.layers)
        self._set_use_cache(self.layers, False)
        
    def set_cache(self, use_cache, past_key_values):
        self._set_use_cache(self.layers, use_cache)
        self._set_past_key_values(self.layers, past_key_values)

    @classmethod
    def pipeline_layers(cls, config: CollieConfig):
        """
        Get layers of pipeline.

        :return: list
        """
        if isinstance(config, str):
            config = CollieConfig.from_pretrained(config)
        if config.model_config.tie_word_embeddings:
            return [TiedLayerSpec(
                "embed_tokens",
                dict_as_params(input_keys="input_ids", output_keys="hidden_states"),
                tensor_parallel.VocabParallelEmbedding,
                config.vocab_size,
                config.hidden_size),
                *[LayerSpec(LlamaLayer, config)
                for _ in range(config.num_hidden_layers)],
                LayerSpec(dict_as_params(input_keys="hidden_states", output_keys="hidden_states"), RMSNormalize,
                        dim=config.hidden_size,
                        eps=config.rms_norm_eps),
                TiedLayerSpec(
                "embed_tokens",
                dict_as_params(input_keys="hidden_states", output_keys="logits"),
                ColumnParallelLMHead,
                config.hidden_size,
                config.vocab_size,
                bias=False)
            ]
        else:
            return [LayerSpec(
                dict_as_params(input_keys="input_ids", output_keys="hidden_states"),
                tensor_parallel.VocabParallelEmbedding,
                config.vocab_size,
                config.hidden_size),
                *[LayerSpec(LlamaLayer, config)
                for _ in range(config.num_hidden_layers)],
                LayerSpec(dict_as_params(input_keys="hidden_states", output_keys="hidden_states"), RMSNormalize,
                        dim=config.hidden_size,
                        eps=config.rms_norm_eps),
                LayerSpec(
                dict_as_params(input_keys="hidden_states", output_keys="logits"),
                ColumnParallelLMHead,
                config.hidden_size,
                config.vocab_size,
                bias=False)
            ]

    @staticmethod
    def load_parallel_state_dict(path: str, config: Union[CollieConfig, str],
                                 process_exclusion: bool = False, **kwargs):...
    @staticmethod
    def load_parallel_state_dict(path: str,
                                 config: Union[CollieConfig, str],
                                 process_exclusion: bool = False,
                                 protocol: str = 'file',
                                 format: str = 'hf', **kwargs):
        """
        Load state_dict from ``path``.

        The format of pretrained model should be the same as that of
        `huggingface`.

        :return: state_dict. Note that the state_dict should be processed
            properly to match the current rank.
        """
        assert format in ["hf", "meta"], "Only support hf and meta format"
        if isinstance(config, str):
            config = CollieConfig.from_pretrained(config)
        io_driver = IODriver.from_protocol(protocol)
        if not io_driver.exists(path):
            raise FileNotFoundError(f"folder {path} not found.")
        state_dict = OrderedDict()
        weights = []
        parts = None
        # 如果开启了进程互斥，那么每个进程都会显示进度条，否则只显示 RANK0 的
        hide_progress = not process_exclusion and int(os.environ.get("RANK", "0")) != 0
        if dist.is_initialized() and process_exclusion:
            # 如果启动了进程互斥，则要进行 dist.get_world_size() 次循环
            rank_order = range(dist.get_world_size())
        else:
            # 不开启只进行一次循环
            rank_order = range(1)
        for rank in rank_order:
            # 如果开启了进程互斥，那么只有对应 RANK 的能进入循环；不开启进程互斥的话就都可以进
            if int(os.environ.get("RANK", "0")) == rank or not process_exclusion:
                # PP 分层的方法保存在了 os.environ["COLLIE_PP_PARTS"], 格式类似于 [0, 17, 35], 左闭右开
                if env.is_pipeline:
                    # 保存的是 json 格式
                    parts = env.pipeline_parts
                if hasattr(config, "num_key_value_heads"):
                    # llama2 (transformers >= 4.31.0)
                    num_key_value_heads = config.num_key_value_heads
                else:
                    num_key_value_heads = config.num_attention_heads
                head_dim = config.hidden_size // config.num_attention_heads
                if format == "hf":
                    # 如果存在 pytorch_model.bin.index.json 文件的话，此时不同的 pp 进程可以按需加载自己需要的权重
                    if io_driver.exists(os.path.join(path, "pytorch_model.bin.index.json")) and "COLLIE_PP_PARTS" in os.environ.keys():
                        weight_map = json.loads(io_driver.load(os.path.join(path, "pytorch_model.bin.index.json"), mode="r"))["weight_map"]
                        # layers 表示自己需要的层
                        layers = list(range(parts[int(os.environ["COLLIE_PP_RANK"])], parts[int(os.environ["COLLIE_PP_RANK"]) + 1]))
                        # 筛选出形似 model.layers.0 这样的层。包含两个条件：1. 有数字的层；2. 数字加一要在 layers 里面（因为最开始还有个 embedding 占一层）
                        weights.extend([value for key, value in weight_map.items() \
                            if len(key.split(".")) > 2 \
                                and key.split(".")[2].isdigit() \
                                    and (int(key.split(".")[2]) + 1) in layers])
                        # 去重
                        weights = list(set(weights))
                        # 继续筛选，如果有 0 层，那么就要加载 embedding；如果有最后一层，那么就要加载 lm_head；如果有倒数第二层，那么就要加载 norm
                        if 0 in layers:
                            weights.append(weight_map["model.embed_tokens.weight"])
                        if max(parts) - 1 in layers:
                            weights.append(weight_map["lm_head.weight"])
                        if max(parts) - 2 in layers:
                            weights.append(weight_map["model.norm.weight"])
                    else:
                        # 如果没有 pytorch_model.bin.index.json 文件的话，那么就加载所有的权重
                        weights = [weight for weight in io_driver.list(path) if weight.endswith(".bin")]
                    with progress(weights, desc="Loading state dict", total=len(weights), disable=hide_progress) as pbar:
                        for weight in pbar:
                            part_state_dict = io_driver.load(os.path.join(path, weight), mode="rb")
                            for key in list(part_state_dict.keys()):
                                # 对 q_proj.weight 和 k_proj.weight 进行 reshape
                                if key.endswith("q_proj.weight"):
                                    part_state_dict[key] = rearrange(
                                        part_state_dict[key],
                                        "(h two t) d -> h two t d",
                                        h=config.num_attention_heads,
                                        two=2).transpose(1, 2).reshape(
                                            config.hidden_size,
                                            config.hidden_size)
                                elif key.endswith("k_proj.weight"):
                                    part_state_dict[key] = rearrange(
                                        part_state_dict[key],
                                        "(h two t) d -> h two t d",
                                        h=num_key_value_heads,
                                        two=2).transpose(1, 2).reshape(
                                            num_key_value_heads * head_dim,
                                            config.hidden_size)
                                part_state_dict[key.replace("model.", "")] = part_state_dict.pop(key)
                            state_dict.update(part_state_dict)
                            del part_state_dict
                elif format == "meta":
                    # meta 权重的格式，需要补充 inv_freq 的权重
                    inv_freq = 1.0 / (10000.0 ** (torch.arange(0, (config.hidden_size // config.num_attention_heads),
                                2).float() / (config.hidden_size // config.num_attention_heads)))
                    # 根据 meta 中的 params.json 更新一下用户配置
                    if io_driver.exists(os.path.join(path, "params.json")):
                        params = json.loads(io_driver.load(os.path.join(path, "params.json"), mode="r"))
                        for key, value in {
                            "hidden_size": params["dim"],
                            "intermediate_size": params["multiple_of"] * ((int(2 * 4 * config.hidden_size / 3) + params["multiple_of"] - 1) // params["multiple_of"]),
                            "num_hidden_layers": params["n_layers"],
                            "num_attention_heads": params["n_heads"],
                            "rms_norm_eps": params["norm_eps"]
                        }.items():
                            setattr(config, key, value)
                    # 权重全部加载
                    weights = [weight for weight in io_driver.list(path) if (weight.endswith(".pt") or weight.endswith(".pth"))]
                    # 因为 meta 的权重默认 按照张量并行分割，cat 的时候存在顺序问题，所以先排序一下
                    weights = sorted(weights, key=lambda x: int(x.split(".")[1]))
                    with progress(weights, desc="Loading state dict", total=len(weights), disable=hide_progress) as pbar:
                        for weight in pbar:
                            part_state_dict = io_driver.load(os.path.join(path, weight), mode="rb")
                            for key in list(part_state_dict.keys()):
                                # if key.startswith("layers"):
                                #     layer = int(key.split(".")[1])
                                #     # meta 权重的格式，需要补充 inv_freq 的权重
                                #     part_state_dict[f"layers.{layer}.self_attn.rotary_emb.inv_freq"] = inv_freq
                                raw_key = key
                                key = key.replace("attention", "self_attn")
                                key = key.replace("inner_self_attn.rope.freqs", "rotary_emb.inv_freq")
                                key = key.replace("wo", "o_proj")
                                key = key.replace("wq", "q_proj")
                                key = key.replace("wk", "k_proj")
                                key = key.replace("wv", "v_proj")
                                key = key.replace("feed_forward", "mlp")
                                key = key.replace("w1", "gate_proj")
                                key = key.replace("w2", "down_proj")
                                key = key.replace("w3", "up_proj")
                                key = key.replace("self_attn_norm", "input_layernorm")
                                key = key.replace("ffn_norm", "post_attention_layernorm")
                                key = key.replace("tok_embeddings", "embed_tokens")
                                key = key.replace("output", "lm_head")
                                # 按照 hf 的格式更新字典
                                part_state_dict[key] = part_state_dict.pop(raw_key)
                            for key in list(part_state_dict.keys()):
                                if not key in state_dict.keys():
                                    state_dict[key] = part_state_dict[key]
                                else:
                                    # 组装一下
                                    if key.endswith("q_proj.weight") \
                                        or key.endswith("k_proj.weight") \
                                            or key.endswith("v_proj.weight") \
                                                or key.endswith("gate_proj.weight") \
                                                    or key.endswith("up_proj.weight") \
                                                        or key.endswith("lm_head.weight"):
                                                            state_dict[key] = torch.cat((state_dict[key], part_state_dict[key]), dim=0)
                                    if key.endswith("o_proj.weight") \
                                        or key.endswith("down_proj.weight") \
                                            or key.endswith("embed_tokens.weight"):
                                                state_dict[key] = torch.cat((state_dict[key], part_state_dict[key]), dim=1)
                            del part_state_dict
                if parts is not None:
                    # 这一步是 pp 的复筛
                    layers = list(range(parts[int(os.environ["COLLIE_PP_RANK"])], parts[int(os.environ["COLLIE_PP_RANK"]) + 1]))
                    for key in list(state_dict.keys()):
                        if key.startswith("layers"):
                            layer = int(key.split(".")[1])
                            if layer + 1 in layers:
                                state_dict[key.replace(f"layers.{layer}", f"{layer + 1}")] = state_dict.pop(key)
                            else:
                                # 形似 model.layers.0 这样的层，筛选掉数字加一不在 layers 里面得
                                state_dict.pop(key)
                        if key.endswith("embed_tokens.weight"):
                            if 0 in layers:
                                if config.model_config.tie_word_embeddings:
                                    state_dict["tied_modules.embed_tokens.weight"] = state_dict.pop(key)
                                else:
                                    state_dict["0.weight"] = state_dict.pop(key)
                            else:
                                state_dict.pop(key)
                        if key == "norm.weight":
                            if max(parts) - 2 in layers:
                                state_dict[f"{max(parts) - 2}.weight"] = state_dict.pop(key)
                            else:
                                state_dict.pop(key)
                        if key.endswith("lm_head.weight"):
                            if max(parts) - 1 in layers:
                                if config.model_config.tie_word_embeddings:
                                    state_dict["tied_modules.embed_tokens.weight"] = state_dict.pop(key)
                                else:
                                    state_dict[f"{max(parts) - 1}.weight"] = state_dict.pop(key)
                            else:
                                state_dict.pop(key)
                # 根据用户配置的新的 tp size 进行分割
                for key in list(state_dict.keys()):
                    filter_list = ["q_proj.weight", "k_proj.weight", "v_proj.weight", "gate_proj.weight", "up_proj.weight", "embed_tokens.weight", "lm_head.weight"]
                    need_split = any([key.endswith(filte) for filte in filter_list])
                    if env.pp_size > 1:
                        # embedding 层和 lm_head 都需要切
                        need_split = need_split or int(key.split(".")[0]) == max(parts) - 1
                        need_split = need_split or int(key.split(".")[0]) == min(parts)
                    if need_split:
                        tensor = list(torch.chunk(state_dict[key], config.tp_size, dim=0))[int(os.environ.get("COLLIE_TP_RANK", "0"))].detach().clone()
                        del state_dict[key]
                        if process_exclusion:
                            # CPU 内存回收（速度很慢）
                            gc.collect()
                        state_dict[key] = tensor
                    elif key.endswith("o_proj.weight") \
                        or key.endswith("down_proj.weight"):
                            tensor = list(torch.chunk(state_dict[key], config.tp_size, dim=1))[int(os.environ.get("COLLIE_TP_RANK", "0"))].detach().clone()
                            del state_dict[key]
                            if process_exclusion:
                                # CPU 内存回收（速度很慢）
                                gc.collect()
                            state_dict[key] = tensor
            if dist.is_initialized() and process_exclusion:
                # 如果选择了进程互斥，那么本次循环中不需要加载权重的进程需等待
                dist.barrier()
        return state_dict

    @staticmethod
    def save_parallel_state_dict(state_dict: dict, path: str,
                                 config: CollieConfig,
                                 process_exclusion: bool = False, **kwargs):...
    @staticmethod
    def save_parallel_state_dict(state_dict: dict,
                                 path: str,
                                 config: CollieConfig,
                                 process_exclusion: bool = False,
                                 protocol: str = 'file'):
        """
        Save state_dict to ``path``.

        The format of saved state dict should be the same as that of
        `huggingface`.
        """
        io_driver = IODriver.from_protocol(protocol)
        def reshape_wq_wk(w: torch.Tensor, kv=False):
            if hasattr(config, "num_key_value_heads"):
                # llama2 (transformers >= 4.31.0)
                num_key_value_heads = config.num_key_value_heads
            else:
                num_key_value_heads = config.num_attention_heads
            head_dim = config.hidden_size // config.num_attention_heads
            if kv:
                num_heads = num_key_value_heads
            else:
                num_heads = config.num_attention_heads
            return w.view(num_heads, head_dim // 2, 2, config.hidden_size) \
                    .transpose(1, 2).reshape(num_heads * head_dim, config.hidden_size)
        # gather to tp rank 0
        if env.is_pipeline:
            layers = env.pipeline_layers_idx
            parts = env.pipeline_parts
            for key in list(state_dict.keys()):
                if key == "tied_modules.embed_tokens.weight":
                    if 0 in layers:
                        state_dict["model.embed_tokens.weight"] = state_dict.pop(key)
                    elif max(layers) - 1 in layers:
                        state_dict["lm_head.weight"] = state_dict.pop(key)
                else:
                    layer = int(key.split(".")[0])
                    if layer == max(parts) - 2:
                        state_dict[key.replace(f"{layer}.", "model.norm.")] = state_dict.pop(key)
                    elif layer == max(parts) - 1:
                        # lm_head
                        state_dict[key.replace(f"{layer}.", "lm_head.")] = state_dict.pop(key)
                    elif layer == 0:
                        # embedding
                        state_dict[key.replace(f"{layer}.", "model.embed_tokens.")] = state_dict.pop(key)
                    else:
                        state_dict[key.replace(f"{layer}.", f"model.layers.{layer - 1}.")] = state_dict.pop(key)
        if dist.is_initialized() and process_exclusion:
            # 如果启动了进程互斥，则要进行 pp_size 次循环
            rank_order = range(config.pp_size)
        else:
            # 不开启只进行一次循环
            rank_order = range(1)
        dst = parallel_state.get_tensor_model_parallel_src_rank()
        with progress(rank_order, desc="Saving model", disable=int(os.environ.get("RANK", "0")) != 0) as pbar:
            for rank in pbar:
                if env.dp_rank == 0 \
                    and (env.pp_rank == rank
                         or not process_exclusion):
                    for key in sorted(list(state_dict.keys())):
                        tensor_list = None
                        if env.tp_rank == 0:
                            tensor_list = [torch.zeros_like(state_dict[key]).to(state_dict[key].dtype).cuda() for _ in range(config.tp_size)]
                        dist.gather(state_dict[key].cuda(), dst=dst, gather_list=tensor_list, group=env.tp_group)
                        if env.tp_rank == 0:
                            filter_list = ["q_proj.weight", "k_proj.weight", "v_proj.weight", "gate_proj.weight", "up_proj.weight", "embed_tokens.weight", "lm_head.weight"]
                            need_split = any([key.endswith(filte) for filte in filter_list])

                            if need_split:
                                state_dict[key] = concat_tensor(tensor_list, dim=0)
                                
                                if process_exclusion:
                                    # CPU 内存回收（速度很慢）
                                    gc.collect()
                                                        
                            elif key.endswith("o_proj.weight") \
                                or key.endswith("down_proj.weight"):
                                    state_dict[key] = concat_tensor(tensor_list, dim=1)

                                    if process_exclusion:
                                        # CPU 内存回收（速度很慢）
                                        gc.collect()
                            if key.endswith("q_proj.weight"):
                                state_dict[key] = reshape_wq_wk(state_dict[key])
                            if key.endswith("k_proj.weight"):
                                state_dict[key] = reshape_wq_wk(state_dict[key], kv=True)
                    if env.tp_rank == 0:
                        # Save gathered weights
                        if env.is_pipeline:
                            ckpt_name = f"pytorch_model-{env.pp_rank+1:05d}-of-{config.pp_size:05d}.bin"
                            total_size = 0
                            weight_map = {}
                            for name, weight in state_dict.items():
                                weight_size = weight.numel() * dtype_byte_size(weight.dtype)
                                weight_map[name] = ckpt_name
                                total_size += weight_size
                            index_dict = dict(total_size=total_size, weight_map=weight_map)
                            tmp_index_file = os.path.join(path, "_tmp_index_{}.json")
                            io_driver.save(
                                json.dumps(index_dict), tmp_index_file.format(env.pp_rank)
                            )
                        else:
                            ckpt_name = f"pytorch_model.bin"
                        ckpt_path = os.path.join(path, ckpt_name)
                        io_driver.save(state_dict, ckpt_path)
                if dist.is_initialized() and process_exclusion:
                    dist.barrier()
        dist.barrier()
<<<<<<< HEAD
        if env.rank == 0 and protocol == "file":
            config.save_pretrained(path)
=======
        if env.rank == 0:
            config.save_pretrained(path, protocol=protocol)
>>>>>>> 2b421b51
        if env.rank == 0 and env.is_pipeline:
            # merge
            tmp_index_files = [tmp_index_file.format(i) for i in range(config.pp_size)]
            total_size = 0
            weight_map = {}
            for _file in tmp_index_files:
                if not io_driver.exists(_file):
                    logger.rank_zero_warning("Detect missing index file, skip merging.")
                    return
                _index_dict = json.loads(io_driver.load(_file, mode="r"))
                total_size += _index_dict["total_size"]
                weight_map.update(_index_dict["weight_map"])
                io_driver.delete(_file)
            merged_dict = {
                "metadata": {"total_size": total_size},
                "weight_map": weight_map
            }
            io_driver.save(
                json.dumps(merged_dict, indent=2, sort_keys=True) + "\n",
                os.path.join(path, "pytorch_model.bin.index.json")
            )<|MERGE_RESOLUTION|>--- conflicted
+++ resolved
@@ -682,13 +682,8 @@
                 if dist.is_initialized() and process_exclusion:
                     dist.barrier()
         dist.barrier()
-<<<<<<< HEAD
-        if env.rank == 0 and protocol == "file":
-            config.save_pretrained(path)
-=======
         if env.rank == 0:
             config.save_pretrained(path, protocol=protocol)
->>>>>>> 2b421b51
         if env.rank == 0 and env.is_pipeline:
             # merge
             tmp_index_files = [tmp_index_file.format(i) for i in range(config.pp_size)]
