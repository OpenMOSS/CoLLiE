--- conflicted
+++ resolved
@@ -885,13 +885,10 @@
         for pp in pp_range:
             # max_layer = max([-1] + [int(match.groups()[0]) for match in [re.match(r'blocks\.(\d+)\..*', key) for key in state_dict.keys()] if match is not None])
             lower_bound, upper_bound = parts[pp][0]
-<<<<<<< HEAD
             if lower_bound < pp_start_layer:
                 pp_start_layer = lower_bound
             if upper_bound > pp_end_layer:
                 pp_end_layer = upper_bound
-=======
->>>>>>> 28342008
             for tp in tp_range:
                 with open(os.path.join(tempdir[0], f'pipeline_{pp}_tensor_{tp}.pt'), "rb") as f:
                     part_state_dict = torch.load(f, map_location="cpu")
