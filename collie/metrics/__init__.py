""" **CoLLie** 中的评价指标
"""
from .base import BaseMetric
from .decode import DecodeMetric
from .accuracy import AccuracyMetric
from .ppl import PPLMetric
from .bleu import BleuMetric
<<<<<<< HEAD
from .rouge import RougeMetric
=======
from.classify_f1_pre_rec_metric import ClassifyFPreRecMetric
>>>>>>> 847d5f07

__all__ = [
    'BaseMetric',
    'DecodeMetric',
    'AccuracyMetric',
    'PPLMetric',
    'BleuMetric',
<<<<<<< HEAD
    'RougeMetric'
=======
    'ClassifyFPreRecMetric'
>>>>>>> 847d5f07
]<|MERGE_RESOLUTION|>--- conflicted
+++ resolved
@@ -5,11 +5,8 @@
 from .accuracy import AccuracyMetric
 from .ppl import PPLMetric
 from .bleu import BleuMetric
-<<<<<<< HEAD
 from .rouge import RougeMetric
-=======
 from.classify_f1_pre_rec_metric import ClassifyFPreRecMetric
->>>>>>> 847d5f07
 
 __all__ = [
     'BaseMetric',
@@ -17,9 +14,6 @@
     'AccuracyMetric',
     'PPLMetric',
     'BleuMetric',
-<<<<<<< HEAD
     'RougeMetric'
-=======
     'ClassifyFPreRecMetric'
->>>>>>> 847d5f07
 ]